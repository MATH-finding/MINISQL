--- conflicted
+++ resolved
@@ -88,9 +88,6 @@
     TO = "TO"
     ALL = "ALL"
     PRIVILEGES = "PRIVILEGES"
-<<<<<<< HEAD
-    SHOW = "SHOW"
-=======
     # 新增：IF EXISTS 支持
     IF = "IF"
     EXISTS = "EXISTS"
@@ -105,7 +102,7 @@
     ALTER = "ALTER"
     ADD = "ADD"
     COLUMN = "COLUMN"
->>>>>>> 4f7be34a
+    SHOW = "SHOW"
 
     # 布尔值
     TRUE = "TRUE"
@@ -226,9 +223,6 @@
         "TO": TokenType.TO,
         "ALL": TokenType.ALL,
         "PRIVILEGES": TokenType.PRIVILEGES,
-<<<<<<< HEAD
-        "SHOW": TokenType.SHOW,
-=======
         # 新增：IF EXISTS 支持
         "IF": TokenType.IF,
         "EXISTS": TokenType.EXISTS,
@@ -243,7 +237,7 @@
         "ALTER": TokenType.ALTER,
         "ADD": TokenType.ADD,
         "COLUMN": TokenType.COLUMN,
->>>>>>> 4f7be34a
+        "SHOW": TokenType.SHOW,
     }
 
     def __init__(self, sql: str):
