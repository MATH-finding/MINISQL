"""
SQL词法分析器
"""

import re
from enum import Enum
from typing import List, NamedTuple


class TokenType(Enum):
    # 关键字
    SELECT = "SELECT"
    FROM = "FROM"
    WHERE = "WHERE"
    INSERT = "INSERT"
    INTO = "INTO"
    VALUES = "VALUES"
    CREATE = "CREATE"
    TABLE = "TABLE"
    INTEGER = "INTEGER"
    VARCHAR = "VARCHAR"
    FLOAT = "FLOAT"
    BOOLEAN = "BOOLEAN"
    CHAR = "CHAR"
    DECIMAL = "DECIMAL"
    DATE = "DATE"
    TIME = "TIME"
    DATETIME = "DATETIME"
    BIGINT = "BIGINT"
    TINYINT = "TINYINT"
    TEXT = "TEXT"
    PRIMARY = "PRIMARY"
    KEY = "KEY"
    NOT = "NOT"
    NULL = "NULL"
    AND = "AND"
    OR = "OR"
    STAR = "STAR"
    DOT = "DOT"
    UNIQUE = "UNIQUE"
    INDEX = "INDEX"
    ON = "ON"
    DROP = "DROP"
<<<<<<< HEAD
    JOIN = "JOIN"
    INNER = "INNER"
    LEFT = "LEFT"
    RIGHT = "RIGHT"
    COUNT = "COUNT"
    SUM = "SUM"
    AVG = "AVG"
    MIN = "MIN"
    MAX = "MAX"
=======
    UPDATE = "UPDATE"
    DELETE = "DELETE"
    SET = "SET"
>>>>>>> c75b1d5f

    # 布尔值
    TRUE = "TRUE"
    FALSE = "FALSE"

    # 标识符和字面量
    IDENTIFIER = "IDENTIFIER"
    NUMBER = "NUMBER"
    STRING = "STRING"

    # 运算符
    EQUALS = "="
    LESS_THAN = "<"
    GREATER_THAN = ">"
    LESS_EQUAL = "<="
    GREATER_EQUAL = ">="
    NOT_EQUAL = "!="

    # 分隔符
    COMMA = ","
    SEMICOLON = ";"
    LEFT_PAREN = "("
    RIGHT_PAREN = ")"

    # 特殊
    WHITESPACE = "WHITESPACE"
    EOF = "EOF"


class Token(NamedTuple):
    type: TokenType
    value: str
    line: int
    column: int


class SQLLexer:
    """SQL词法分析器"""

    KEYWORDS = {
        "SELECT": TokenType.SELECT,
        "FROM": TokenType.FROM,
        "WHERE": TokenType.WHERE,
        "INSERT": TokenType.INSERT,
        "INTO": TokenType.INTO,
        "VALUES": TokenType.VALUES,
        "CREATE": TokenType.CREATE,
        "TABLE": TokenType.TABLE,
        "INTEGER": TokenType.INTEGER,
        "VARCHAR": TokenType.VARCHAR,
        "FLOAT": TokenType.FLOAT,
        "BOOLEAN": TokenType.BOOLEAN,
        "PRIMARY": TokenType.PRIMARY,
        "CHAR": TokenType.CHAR,
        "DECIMAL": TokenType.DECIMAL,
        "DATE": TokenType.DATE,
        "TIME": TokenType.TIME,
        "DATETIME": TokenType.DATETIME,
        "BIGINT": TokenType.BIGINT,
        "TINYINT": TokenType.TINYINT,
        "TEXT": TokenType.TEXT,
        "KEY": TokenType.KEY,
        "NOT": TokenType.NOT,
        "NULL": TokenType.NULL,
        "AND": TokenType.AND,
        "OR": TokenType.OR,
        "TRUE": TokenType.TRUE,  # 添加布尔值
        "FALSE": TokenType.FALSE,  # 添加布尔值
        "UNIQUE": TokenType.UNIQUE,
        "INDEX": TokenType.INDEX,
        "ON": TokenType.ON,
        "DROP": TokenType.DROP,
<<<<<<< HEAD
        "JOIN": TokenType.JOIN,
        "INNER": TokenType.INNER,
        "LEFT": TokenType.LEFT,
        "RIGHT": TokenType.RIGHT,
        "COUNT": TokenType.COUNT,
        "SUM": TokenType.SUM,
        "AVG": TokenType.AVG,
        "MIN": TokenType.MIN,
        "MAX": TokenType.MAX,
=======
        "UPDATE": TokenType.UPDATE,
        "DELETE": TokenType.DELETE,
        "SET": TokenType.SET,
>>>>>>> c75b1d5f
    }

    def __init__(self, sql: str):
        self.sql = sql
        self.position = 0
        self.line = 1
        self.column = 1
        self.tokens: List[Token] = []

    def tokenize(self) -> List[Token]:
        """将SQL文本分解为Token列表"""
        while self.position < len(self.sql):
            self._skip_whitespace()

            if self.position >= len(self.sql):
                break

            char = self.sql[self.position]

            if char.isalpha() or char == "_":
                self._read_identifier_or_keyword()
            elif char.isdigit():
                self._read_number()
            elif char in ("'", '"'):
                self._read_string(char)
            elif char == "=":
                self._add_single_char_token(TokenType.EQUALS, char)
            elif char == "<":
                self._read_less_than()
            elif char == ">":
                self._read_greater_than()
            elif char == "!":
                self._read_not_equal()
            elif char == ",":
                self._add_single_char_token(TokenType.COMMA, char)
            elif char == ";":
                self._add_single_char_token(TokenType.SEMICOLON, char)
            elif char == "(":
                self._add_single_char_token(TokenType.LEFT_PAREN, char)
            elif char == ")":
                self._add_single_char_token(TokenType.RIGHT_PAREN, char)
            elif char == "*":
                self._add_single_char_token(TokenType.STAR, char)
            elif char == ".":
                self._read_dot()
            else:
                raise SyntaxError(
                    f"未识别的字符 '{char}' 在行 {self.line}, 列 {self.column}"
                )

        self._add_token(TokenType.EOF, "")
        return self.tokens

    def _skip_whitespace(self):
        """跳过空白字符"""
        while self.position < len(self.sql) and self.sql[self.position].isspace():
            if self.sql[self.position] == "\n":
                self.line += 1
                self.column = 1
            else:
                self.column += 1
            self.position += 1

    def _read_identifier_or_keyword(self):
        """读取标识符或关键字"""
        start = self.position
        start_column = self.column

        while self.position < len(self.sql) and (
            self.sql[self.position].isalnum() or self.sql[self.position] == "_"
        ):
            self.position += 1
            self.column += 1

        value = self.sql[start : self.position]
        token_type = self.KEYWORDS.get(value.upper(), TokenType.IDENTIFIER)
        token = Token(token_type, value, self.line, start_column)
        self.tokens.append(token)

    def _read_number(self):
        """读取数字（整数或浮点数）"""
        start = self.position
        start_column = self.column
        has_dot = False

        while self.position < len(self.sql):
            char = self.sql[self.position]
            if char.isdigit():
                self.position += 1
                self.column += 1
            elif char == "." and not has_dot and self._is_decimal_dot():
                has_dot = True
                self.position += 1
                self.column += 1
            else:
                break

        value = self.sql[start : self.position]
        token = Token(TokenType.NUMBER, value, self.line, start_column)
        self.tokens.append(token)

    def _is_decimal_dot(self):
        """判断点号是否是小数点（后面跟着数字）"""
        if self.position + 1 < len(self.sql):
            return self.sql[self.position + 1].isdigit()
        return False

    def _read_dot(self):
        """处理点号 - 可能是小数点或DOT操作符"""
        if self._is_decimal_dot():
            self._read_number()  # 作为小数处理
        else:
            self._add_single_char_token(TokenType.DOT, ".")

    def _read_string(self, quote_char: str):
        """读取字符串字面量"""
        start_column = self.column
        self.position += 1  # 跳过开始引号
        self.column += 1

        value = ""
        while self.position < len(self.sql):
            char = self.sql[self.position]

            if char == quote_char:
                # 结束引号
                self.position += 1
                self.column += 1
                token = Token(TokenType.STRING, value, self.line, start_column)
                self.tokens.append(token)
                return
            elif char == "\\":
                # 转义字符
                self.position += 1
                self.column += 1
                if self.position < len(self.sql):
                    escaped_char = self.sql[self.position]
                    if escaped_char == "n":
                        value += "\n"
                    elif escaped_char == "t":
                        value += "\t"
                    elif escaped_char == "\\":
                        value += "\\"
                    elif escaped_char == quote_char:
                        value += quote_char
                    else:
                        value += escaped_char
                    self.position += 1
                    self.column += 1
            else:
                value += char
                self.position += 1
                if char == "\n":
                    self.line += 1
                    self.column = 1
                else:
                    self.column += 1

        raise SyntaxError(f"未闭合的字符串，开始于行 {self.line}")

    def _read_less_than(self):
        """读取 < 或 <="""
        start_column = self.column
        if self.position + 1 < len(self.sql) and self.sql[self.position + 1] == "=":
            token = Token(TokenType.LESS_EQUAL, "<=", self.line, start_column)
            self.tokens.append(token)
            self.position += 2
            self.column += 2
        else:
            self._add_single_char_token(TokenType.LESS_THAN, "<")

    def _read_greater_than(self):
        """读取 > 或 >="""
        start_column = self.column
        if self.position + 1 < len(self.sql) and self.sql[self.position + 1] == "=":
            token = Token(TokenType.GREATER_EQUAL, ">=", self.line, start_column)
            self.tokens.append(token)
            self.position += 2
            self.column += 2
        else:
            self._add_single_char_token(TokenType.GREATER_THAN, ">")

    def _read_not_equal(self):
        """读取 !="""
        start_column = self.column
        if self.position + 1 < len(self.sql) and self.sql[self.position + 1] == "=":
            token = Token(TokenType.NOT_EQUAL, "!=", self.line, start_column)
            self.tokens.append(token)
            self.position += 2
            self.column += 2
        else:
            raise SyntaxError(f"未识别的字符 '!' 在行 {self.line}, 列 {self.column}")

    def _add_token(self, token_type: TokenType, value: str):
        """添加Token（不移动位置）"""
        token = Token(token_type, value, self.line, self.column)
        self.tokens.append(token)

    def _add_single_char_token(self, token_type: TokenType, char: str):
        """添加单字符Token并移动位置"""
        token = Token(token_type, char, self.line, self.column)
        self.tokens.append(token)
        self.position += 1
        self.column += 1<|MERGE_RESOLUTION|>--- conflicted
+++ resolved
@@ -41,7 +41,6 @@
     INDEX = "INDEX"
     ON = "ON"
     DROP = "DROP"
-<<<<<<< HEAD
     JOIN = "JOIN"
     INNER = "INNER"
     LEFT = "LEFT"
@@ -51,11 +50,9 @@
     AVG = "AVG"
     MIN = "MIN"
     MAX = "MAX"
-=======
     UPDATE = "UPDATE"
     DELETE = "DELETE"
     SET = "SET"
->>>>>>> c75b1d5f
 
     # 布尔值
     TRUE = "TRUE"
@@ -128,7 +125,6 @@
         "INDEX": TokenType.INDEX,
         "ON": TokenType.ON,
         "DROP": TokenType.DROP,
-<<<<<<< HEAD
         "JOIN": TokenType.JOIN,
         "INNER": TokenType.INNER,
         "LEFT": TokenType.LEFT,
@@ -138,11 +134,9 @@
         "AVG": TokenType.AVG,
         "MIN": TokenType.MIN,
         "MAX": TokenType.MAX,
-=======
         "UPDATE": TokenType.UPDATE,
         "DELETE": TokenType.DELETE,
         "SET": TokenType.SET,
->>>>>>> c75b1d5f
     }
 
     def __init__(self, sql: str):
