"""
SQL语法分析器
"""

from typing import List, Union
from sql import Token, TokenType
from .ast_nodes import *


class SQLParser:
    """SQL语法分析器"""

    def __init__(self, tokens: List[Token]):
        self.tokens = tokens
        self.position = 0
        self.current_token = tokens[0] if tokens else None

    def parse(self) -> Statement:
        """解析SQL语句（token流已去除#注释）"""
        # 检查是否有中文分号
        for t in self.tokens:
            if t.value == '；':
                raise SyntaxError("仅支持英文分号 ';' 作为语句结束符，检测到中文分号 '；'")
        # # 语句必须以英文分号结尾
        # if not self.tokens or self.tokens[-1].type != TokenType.SEMICOLON:
        #     raise SyntaxError("SQL语句必须以英文分号 ';' 结尾")
        # DEBUG: 入口日志
        # print(f"[PARSER DEBUG] parse() entry, current_token={self.current_token}")
        if not self.current_token or self.current_token.type == TokenType.EOF:
            raise SyntaxError("空的SQL语句")
        if self.current_token.type == TokenType.CREATE:
            # CREATE USER
            if self._peek_token_type(1) == TokenType.USER:
                return self._parse_create_user()
            # CREATE VIEW
            elif self._peek_token_type(1) == TokenType.VIEW:
                # print("[PARSER DEBUG] dispatching to _parse_create_view")
                return self._parse_create_view()
            # CREATE TRIGGER
            elif self._peek_token_type(1) == TokenType.TRIGGER:
                return self._parse_create_trigger()
            # CREATE TABLE/INDEX
            else:
                # print("[PARSER DEBUG] dispatching to _parse_create_statement")
                return self._parse_create_statement()
        elif self.current_token.type == TokenType.DROP:
            # DROP USER
            if self._peek_token_type(1) == TokenType.USER:
                return self._parse_drop_user()
            # DROP VIEW
            elif self._peek_token_type(1) == TokenType.VIEW:
                # print("[PARSER DEBUG] dispatching to _parse_drop_view")
                return self._parse_drop_view()
            # DROP TRIGGER
            elif self._peek_token_type(1) == TokenType.TRIGGER:
                return self._parse_drop_trigger()
            # DROP TABLE/INDEX
            else:
                # print("[PARSER DEBUG] dispatching to _parse_drop_statement")
                return self._parse_drop_statement()
        elif self.current_token.type == TokenType.GRANT:
            return self._parse_grant()
        elif self.current_token.type == TokenType.REVOKE:
            return self._parse_revoke()
        elif self.current_token.type == TokenType.INSERT:
            # print("[PARSER DEBUG] dispatching to _parse_insert")
            return self._parse_insert()
        elif self.current_token.type == TokenType.SELECT:
            # print("[PARSER DEBUG] dispatching to _parse_select")
            return self._parse_select()
        elif self.current_token.type == TokenType.UPDATE:  # 新增
            # print("[PARSER DEBUG] dispatching to _parse_update")
            return self._parse_update()
        elif self.current_token.type == TokenType.DELETE:  # 新增
            # print("[PARSER DEBUG] dispatching to _parse_delete")
            return self._parse_delete()
        elif self.current_token.type == TokenType.BEGIN:
            return self._parse_begin()
        elif self.current_token.type == TokenType.START:
            return self._parse_start_transaction()
        elif self.current_token.type == TokenType.COMMIT:
            return self._parse_commit()
        elif self.current_token.type == TokenType.ROLLBACK:
            return self._parse_rollback()
        elif self.current_token.type == TokenType.SET:
            return self._parse_set()
        elif self.current_token.type == TokenType.TRUNCATE:
            return self._parse_truncate()
<<<<<<< HEAD
        elif self.current_token.type == TokenType.SHOW:
            return self._parse_show()
=======
        elif self.current_token.type == TokenType.ALTER:
            return self._parse_alter_table()
>>>>>>> 4f7be34a
        else:
            raise SyntaxError(f"不支持的语句类型: {self.current_token.value}")

    def _advance(self):
        """移动到下一个token"""
        if self.position < len(self.tokens) - 1:
            self.position += 1
            self.current_token = self.tokens[self.position]

    def _expect(self, expected_type: TokenType) -> Token:
        """期望特定类型的token"""
        if not self.current_token or self.current_token.type != expected_type:
            raise SyntaxError(
                f"期望 {expected_type.value}, 但得到 {self.current_token.value if self.current_token else 'EOF'}"
            )
        token = self.current_token
        self._advance()
        return token

    def _peek_token_type(self, offset):
        pos = self.position + offset
        if 0 <= pos < len(self.tokens):
            return self.tokens[pos].type
        return None

    # def _parse_create_table(self) -> CreateTableStatement:
    #     """解析 CREATE TABLE 语句，支持 IF NOT EXISTS"""
    #     self._expect(TokenType.CREATE)
    #     if_not_exists = False
    #     if self.current_token.type == TokenType.IF:
    #         self._advance()
    #         if self.current_token.type == TokenType.NOT:
    #             self._advance()
    #             self._expect(TokenType.EXISTS)
    #             if_not_exists = True
    #     self._expect(TokenType.TABLE)

    #     table_name = self._expect(TokenType.IDENTIFIER).value
    #     self._expect(TokenType.LEFT_PAREN)

    #     columns = []
    #     while self.current_token.type != TokenType.RIGHT_PAREN:
    #         column = self._parse_column_definition()
    #         columns.append(column)

    #         if self.current_token.type == TokenType.COMMA:
    #             self._advance()
    #         elif self.current_token.type != TokenType.RIGHT_PAREN:
    #             raise SyntaxError("列定义之间需要逗号分隔")

    #     self._expect(TokenType.RIGHT_PAREN)
    #     return CreateTableStatement(table_name, columns, if_not_exists=if_not_exists)

    def _parse_column_definition(self) -> dict:
        """解析列定义，支持DEFAULT、CHECK、FOREIGN KEY"""
        column_name = self._expect(TokenType.IDENTIFIER).value

        # 解析数据类型
        if self.current_token.type in (
            TokenType.INTEGER,
            TokenType.VARCHAR,
            TokenType.FLOAT,
            TokenType.BOOLEAN,
            TokenType.CHAR,
            TokenType.DECIMAL,
            TokenType.DATE,
            TokenType.TIME,
            TokenType.DATETIME,
            TokenType.BIGINT,
            TokenType.TINYINT,
            TokenType.TEXT,
        ):
            data_type = self.current_token.value.upper()
            self._advance()
        else:
            raise SyntaxError(f"期望数据类型，但得到 {self.current_token.value}")

        # 解析长度（对于VARCHAR）
        length = None
        precision = None
        scale = None
        if (
            data_type in ("VARCHAR", "CHAR")
            and self.current_token.type == TokenType.LEFT_PAREN
        ):
            self._advance()
            length = int(self._expect(TokenType.NUMBER).value)
            self._expect(TokenType.RIGHT_PAREN)
        elif data_type == "DECIMAL" and self.current_token.type == TokenType.LEFT_PAREN:
            self._advance()
            precision = int(self._expect(TokenType.NUMBER).value)
            if self.current_token.type == TokenType.COMMA:
                self._advance()
                scale = int(self._expect(TokenType.NUMBER).value)
            self._expect(TokenType.RIGHT_PAREN)

        # 解析约束
        constraints = []
        default = None
        check = None
        foreign_key = None
        while self.current_token and self.current_token.type in (
            TokenType.PRIMARY,
            TokenType.NOT,
            TokenType.NULL,
            TokenType.UNIQUE,
            TokenType.DEFAULT,
            TokenType.CHECK,
            TokenType.FOREIGN,
        ):
            if self.current_token.type == TokenType.PRIMARY:
                self._advance()
                self._expect(TokenType.KEY)
                constraints.append("PRIMARY KEY")
            elif self.current_token.type == TokenType.NOT:
                self._advance()
                self._expect(TokenType.NULL)
                constraints.append("NOT NULL")
            elif self.current_token.type == TokenType.NULL:
                self._advance()
                constraints.append("NULL")
            elif self.current_token.type == TokenType.UNIQUE:
                self._advance()
                constraints.append("UNIQUE")
            elif self.current_token.type == TokenType.DEFAULT:
                self._advance()
                # 支持数字、字符串、布尔、NULL
                if self.current_token.type == TokenType.NUMBER:
                    default = self.current_token.value
                    self._advance()
                elif self.current_token.type == TokenType.STRING:
                    default = self.current_token.value
                    self._advance()
                elif self.current_token.type == TokenType.TRUE:
                    default = True
                    self._advance()
                elif self.current_token.type == TokenType.FALSE:
                    default = False
                    self._advance()
                elif self.current_token.type == TokenType.NULL:
                    default = None
                    self._advance()
                else:
                    raise SyntaxError(f"不支持的DEFAULT值: {self.current_token.value}")
            elif self.current_token.type == TokenType.CHECK:
                self._advance()
                self._expect(TokenType.LEFT_PAREN)
                # 使用 WHERE 表达式解析，以支持比较/逻辑表达式
                check = self._parse_where_expression()
                self._expect(TokenType.RIGHT_PAREN)
            elif self.current_token.type == TokenType.FOREIGN:
                self._advance()
                self._expect(TokenType.KEY)
                self._expect(TokenType.REFERENCES)
                ref_table = self._expect(TokenType.IDENTIFIER).value
                self._expect(TokenType.LEFT_PAREN)
                ref_column = self._expect(TokenType.IDENTIFIER).value
                self._expect(TokenType.RIGHT_PAREN)
                foreign_key = {"ref_table": ref_table, "ref_column": ref_column}

        return {
            "name": column_name,
            "type": data_type,
            "length": length,
            "constraints": constraints,
            "default": default,
            "check": check,
            "foreign_key": foreign_key,
        }

    def _parse_insert(self) -> InsertStatement:
        """解析 INSERT 语句"""
        self._expect(TokenType.INSERT)
        self._expect(TokenType.INTO)

        table_name = self._expect(TokenType.IDENTIFIER).value

        # 解析列名（可选）
        columns = []
        if self.current_token.type == TokenType.LEFT_PAREN:
            self._advance()
            while self.current_token.type != TokenType.RIGHT_PAREN:
                columns.append(self._expect(TokenType.IDENTIFIER).value)
                if self.current_token.type == TokenType.COMMA:
                    self._advance()
                elif self.current_token.type != TokenType.RIGHT_PAREN:
                    raise SyntaxError("列名之间需要逗号分隔")
            self._expect(TokenType.RIGHT_PAREN)

        self._expect(TokenType.VALUES)

        # 解析值列表
        values = []
        while True:
            self._expect(TokenType.LEFT_PAREN)
            row_values = []

            while self.current_token.type != TokenType.RIGHT_PAREN:
                value = self._parse_expression()
                row_values.append(value)

                if self.current_token.type == TokenType.COMMA:
                    self._advance()
                elif self.current_token.type != TokenType.RIGHT_PAREN:
                    raise SyntaxError("值之间需要逗号分隔")

            self._expect(TokenType.RIGHT_PAREN)
            values.append(row_values)

            # 检查是否还有更多值行
            if self.current_token.type == TokenType.COMMA:
                self._advance()
            else:
                break

        return InsertStatement(table_name, columns, values)

    def _parse_truncate(self) -> TruncateTableStatement:
        """解析TRUNCATE TABLE语句"""
        self._expect(TokenType.TRUNCATE)
        self._expect(TokenType.TABLE)
        table_name = self._expect(TokenType.IDENTIFIER).value
        return TruncateTableStatement(table_name)

    def _parse_select(self) -> SelectStatement:
        """解析 SELECT 语句"""
        self._expect(TokenType.SELECT)

        # 解析选择列表
        columns = []
        while True:
            # 支持聚合函数
            if self.current_token.type in (
                TokenType.COUNT,
                TokenType.SUM,
                TokenType.AVG,
                TokenType.MIN,
                TokenType.MAX,
            ):
                func_type = self.current_token.type
                self._advance()
                self._expect(TokenType.LEFT_PAREN)
                if self.current_token.type == TokenType.STAR:
                    arg = "*"
                    self._advance()
                else:
                    arg = self._parse_expression()
                self._expect(TokenType.RIGHT_PAREN)
                columns.append(AggregateFunction(func_type.name, arg))
            elif self.current_token.type == TokenType.STAR:
                columns.append("*")
                self._advance()
            else:
                column_name = self._expect(TokenType.IDENTIFIER).value
                # 检查是否有表前缀
                if self.current_token and self.current_token.type == TokenType.DOT:
                    self._advance()
                    table_name = column_name
                    column_name = self._expect(TokenType.IDENTIFIER).value
                    columns.append(ColumnRef(column_name, table_name))
                else:
                    columns.append(ColumnRef(column_name))

            if self.current_token.type == TokenType.COMMA:
                self._advance()
            else:
                break

        self._expect(TokenType.FROM)
        from_table = self._expect(TokenType.IDENTIFIER).value

        # 解析JOIN链
        join_clause = None
        left = from_table
        while self.current_token and self.current_token.type in (
            TokenType.JOIN,
            TokenType.INNER,
            TokenType.LEFT,
            TokenType.RIGHT,
        ):
            # 解析JOIN类型
            if self.current_token.type == TokenType.INNER:
                join_type = "INNER"
                self._advance()
                self._expect(TokenType.JOIN)
            elif self.current_token.type == TokenType.LEFT:
                join_type = "LEFT"
                self._advance()
                self._expect(TokenType.JOIN)
            elif self.current_token.type == TokenType.RIGHT:
                join_type = "RIGHT"
                self._advance()
                self._expect(TokenType.JOIN)
            else:
                join_type = "INNER"  # 默认INNER JOIN
                self._expect(TokenType.JOIN)

            right_table = self._expect(TokenType.IDENTIFIER).value
            self._expect(TokenType.ON)
            on_expr = self._parse_where_expression()
            left = JoinClause(left, right_table, join_type, on_expr)
        # left为最终的from_table（str或JoinClause）

        # WHERE 子句
        where_clause = None
        if self.current_token and self.current_token.type == TokenType.WHERE:
            self._advance()
            where_clause = self._parse_where_expression()

        # GROUP BY 子句（可选）
        group_by = []
        if self.current_token and self.current_token.type == TokenType.GROUP and self._peek_token_type(1) == TokenType.BY:
            self._advance()  # GROUP
            self._advance()  # BY
            while True:
                if self.current_token.type == TokenType.IDENTIFIER:
                    name = self._expect(TokenType.IDENTIFIER).value
                    if self.current_token and self.current_token.type == TokenType.DOT:
                        self._advance()
                        table_name = name
                        col_name = self._expect(TokenType.IDENTIFIER).value
                        group_by.append(ColumnRef(col_name, table_name))
                    else:
                        group_by.append(ColumnRef(name))
                else:
                    raise SyntaxError("GROUP BY 期望列名")
                if self.current_token and self.current_token.type == TokenType.COMMA:
                    self._advance()
                else:
                    break

        # ORDER BY 子句（可选）
        order_by = []
        if self.current_token and self.current_token.type == TokenType.ORDER and self._peek_token_type(1) == TokenType.BY:
            self._advance()  # ORDER
            self._advance()  # BY
            while True:
                # 列名或标识符
                if self.current_token.type == TokenType.IDENTIFIER:
                    name = self._expect(TokenType.IDENTIFIER).value
                    if self.current_token and self.current_token.type == TokenType.DOT:
                        self._advance()
                        table_name = name
                        col_name = self._expect(TokenType.IDENTIFIER).value
                        expr = ColumnRef(col_name, table_name)
                    else:
                        expr = ColumnRef(name)
                else:
                    raise SyntaxError("ORDER BY 期望列名")
                # 方向（可选）
                direction = "ASC"
                if self.current_token and self.current_token.type in (TokenType.ASC, TokenType.DESC):
                    direction = self.current_token.value.upper()
                    self._advance()
                order_by.append(OrderItem(expr, direction))
                if self.current_token and self.current_token.type == TokenType.COMMA:
                    self._advance()
                else:
                    break

        # DEBUG: 打印SELECT解析结果摘要
        try:
            cols_repr = ", ".join(str(c) for c in columns)
        except Exception:
            cols_repr = str(columns)
        # print(f"[PARSER DEBUG] SELECT parsed: columns=[{cols_repr}], from={left}, where={where_clause}")
        return SelectStatement(columns, left, where_clause, group_by, order_by)

    def _parse_where_expression(self) -> Expression:
        """解析 WHERE 表达式"""
        return self._parse_or_expression()

    def _parse_or_expression(self) -> Expression:
        """解析 OR 表达式"""
        left = self._parse_and_expression()

        while self.current_token and self.current_token.type == TokenType.OR:
            operator = self.current_token.value
            self._advance()
            right = self._parse_and_expression()
            left = LogicalOp(left, operator, right)

        return left

    def _parse_and_expression(self) -> Expression:
        """解析 AND 表达式"""
        left = self._parse_comparison_expression()

        while self.current_token and self.current_token.type == TokenType.AND:
            operator = self.current_token.value
            self._advance()
            right = self._parse_comparison_expression()
            left = LogicalOp(left, operator, right)

        return left

    def _parse_comparison_expression(self) -> Expression:
        """解析比较表达式"""
        left = self._parse_expression()

        if self.current_token and self.current_token.type in (
            TokenType.EQUALS,
            TokenType.LESS_THAN,
            TokenType.GREATER_THAN,
            TokenType.LESS_EQUAL,
            TokenType.GREATER_EQUAL,
            TokenType.NOT_EQUAL,
        ):
            operator = self.current_token.value
            self._advance()
            right = self._parse_expression()
            return BinaryOp(left, operator, right)

        return left

    def _parse_expression(self) -> Expression:
        """解析基本表达式"""
        # --- 在这里加入唯一的调试代码 ---
        # print(f"DEBUG: [Parser._parse_expression] received token: {self.current_token}")
        # --- 调试代码结束 ---

        if self.current_token.type == TokenType.IDENTIFIER:
            column_name = self.current_token.value
            self._advance()

            # 检查表前缀
            if self.current_token and self.current_token.type == TokenType.DOT:
                self._advance()
                table_name = column_name
                column_name = self._expect(TokenType.IDENTIFIER).value
                return ColumnRef(column_name, table_name)
            else:
                return ColumnRef(column_name)

        elif self.current_token.type == TokenType.NUMBER:
            value = self.current_token.value
            self._advance()

            if "." in value:
                return Literal(float(value), "FLOAT")
            else:
                return Literal(int(value), "INTEGER")

        elif self.current_token.type == TokenType.STRING:
            value = self.current_token.value.strip("'")
            self._advance()
            return Literal(value, "STRING")

        elif self.current_token.type == TokenType.NULL:
            self._advance()
            return Literal(None, "NULL")

        # 添加布尔值处理
        elif self.current_token.type == TokenType.TRUE:
            self._advance()
            return Literal(True, "BOOLEAN")

        elif self.current_token.type == TokenType.FALSE:
            self._advance()
            return Literal(False, "BOOLEAN")

        else:
            raise SyntaxError(f"不期望的token: {self.current_token.value}")

    # def _parse_create_statement(self) -> Statement:
    #     """解析CREATE语句（TABLE或INDEX）"""
    #     self._expect(TokenType.CREATE)

    #     # 检查是否是UNIQUE INDEX
    #     is_unique = False
    #     if self.current_token and self.current_token.type == TokenType.UNIQUE:
    #         is_unique = True
    #         self._advance()

    #     if self.current_token.type == TokenType.TABLE:
    #         # 回退一步，让原有的解析方法处理
    #         self.position -= 1
    #         self.current_token = self.tokens[self.position]
    #         return self._parse_create_table()
    #     elif self.current_token.type == TokenType.INDEX:
    #         return self._parse_create_index(is_unique)
    #     else:
    #         raise SyntaxError(f"期望TABLE或INDEX，但得到{self.current_token.value}")

    def _parse_if_exists_flags(self, support_not=True):
        """辅助解析 IF [NOT] EXISTS，返回 (if_exists, if_not_exists)"""
        if_exists = False
        if_not_exists = False
        if self.current_token and self.current_token.type == TokenType.IF:
            self._advance()
            if support_not and self.current_token and self.current_token.type == TokenType.NOT:
                self._advance()
                self._expect(TokenType.EXISTS)
                if_not_exists = True
            else:
                self._expect(TokenType.EXISTS)
                if_exists = True
        return if_exists, if_not_exists

    # def parse_if_exists(support_not=True):
    #     def decorator(parse_func):
    #         def wrapper(self, *args, **kwargs):
    #             if_exists, if_not_exists = self._parse_if_exists_flags(support_not)
    #             return parse_func(self, *args, if_exists=if_exists, if_not_exists=if_not_exists, **kwargs)
    #         return wrapper
    #     return decorator

    def _parse_create_table(self):
        self._expect(TokenType.TABLE)
        # 在 CREATE TABLE 之后，在表名之前，解析 IF NOT EXISTS
        _, if_not_exists = self._parse_if_exists_flags(support_not=True)
        table_name = self._expect(TokenType.IDENTIFIER).value
        self._expect(TokenType.LEFT_PAREN)
        columns = []
        while self.current_token.type != TokenType.RIGHT_PAREN:
            column = self._parse_column_definition()
            columns.append(column)
            if self.current_token.type == TokenType.COMMA:
                self._advance()
            elif self.current_token.type != TokenType.RIGHT_PAREN:
                raise SyntaxError("列定义之间需要逗号分隔")
        self._expect(TokenType.RIGHT_PAREN)
        return CreateTableStatement(table_name, columns, if_not_exists=if_not_exists)

    def _parse_drop_table(self):
        self._expect(TokenType.TABLE)
        # 在 DROP TABLE 之后，在表名之前，解析 IF EXISTS
        if_exists, _ = self._parse_if_exists_flags(support_not=False)
        table_name = self._expect(TokenType.IDENTIFIER).value
        return DropTableStatement(table_name, if_exists=if_exists)

    def _parse_update(self) -> UpdateStatement:
        """解析UPDATE语句: UPDATE table SET col1=val1, col2=val2 WHERE condition"""
        self._expect(TokenType.UPDATE)

        # 获取表名
        table_name = self._expect(TokenType.IDENTIFIER).value

        # 解析SET子句
        self._expect(TokenType.SET)
        set_clauses = []

        while True:
            # 解析 column = value
            column_name = self._expect(TokenType.IDENTIFIER).value
            self._expect(TokenType.EQUALS)
            value_expr = self._parse_expression()

            set_clauses.append({"column": column_name, "value": value_expr})

            # 检查是否有更多SET子句
            if self.current_token.type == TokenType.COMMA:
                self._expect(TokenType.COMMA)
            else:
                break

        # 可选的WHERE子句
        where_clause = None
        if self.current_token and self.current_token.type == TokenType.WHERE:
            self._expect(TokenType.WHERE)
            where_clause = self._parse_where_expression()  # 使用现有的WHERE解析方法

        return UpdateStatement(table_name, set_clauses, where_clause)

    def _parse_delete(self) -> DeleteStatement:
        """解析DELETE语句: DELETE FROM table WHERE condition"""
        self._expect(TokenType.DELETE)
        self._expect(TokenType.FROM)

        # 获取表名
        table_name = self._expect(TokenType.IDENTIFIER).value

        # 可选的WHERE子句
        where_clause = None
        if self.current_token and self.current_token.type == TokenType.WHERE:
            self._expect(TokenType.WHERE)
            where_clause = self._parse_where_expression()  # 使用现有的WHERE解析方法

        return DeleteStatement(table_name, where_clause)


    def _parse_create_index(self, is_unique: bool = False):
        self._expect(TokenType.INDEX)
        # 在 CREATE INDEX 之后，在表名之前，解析 IF NOT EXISTS
        _, if_not_exists = self._parse_if_exists_flags(support_not=True)

        index_name = self._expect(TokenType.IDENTIFIER).value
        self._expect(TokenType.ON)
        table_name = self._expect(TokenType.IDENTIFIER).value
        self._expect(TokenType.LEFT_PAREN)
        column_name = self._expect(TokenType.IDENTIFIER).value
        self._expect(TokenType.RIGHT_PAREN)
        return CreateIndexStatement(index_name, table_name, column_name, is_unique, if_not_exists=if_not_exists)

    def _parse_drop_index(self):
        self._expect(TokenType.INDEX)
        # 在 DROP INDEX 之后，在表名之前，解析 IF EXISTS
        if_exists, _ = self._parse_if_exists_flags(support_not=False)
        index_name = self._expect(TokenType.IDENTIFIER).value
        return DropIndexStatement(index_name, if_exists=if_exists)


    def _parse_create_view(self):
        self._expect(TokenType.CREATE)
        self._expect(TokenType.VIEW)

        _, if_not_exists = self._parse_if_exists_flags(support_not=True)

        view_name = self._expect(TokenType.IDENTIFIER).value
        self._expect(TokenType.AS)

        # --- 修改开始 ---
        # 从当前位置开始，收集tokens直到分号或EOF
        start_pos = self.position
        while self.current_token and self.current_token.type != TokenType.SEMICOLON and self.current_token.type != TokenType.EOF:
            self._advance()

        end_pos = self.position
        definition_tokens = self.tokens[start_pos:end_pos]
        # --- 修改结束 ---

        parts = []
        for token in definition_tokens:
            # 这里原来的逻辑保持不变
            if token.type == TokenType.STRING:
                parts.append("'" + token.value.replace("'", "''") + "'")
            else:
                parts.append(token.value)

        view_definition = " ".join(parts).strip()
        return CreateViewStatement(view_name, view_definition, if_not_exists=if_not_exists)

    def _parse_drop_view(self):
        self._expect(TokenType.DROP)
        self._expect(TokenType.VIEW)
        # 在 DROP VIEW 之后，在表名之前，解析 IF EXISTS
        if_exists, _ = self._parse_if_exists_flags(support_not=False)
        view_name = self._expect(TokenType.IDENTIFIER).value
        return DropViewStatement(view_name, if_exists=if_exists)


    def _parse_create_user(self):
        self._expect(TokenType.CREATE)
        self._expect(TokenType.USER)
        # 在 CREATE USER 之后，在表名之前，解析 IF NOT EXISTS
        _, if_not_exists = self._parse_if_exists_flags(support_not=True)
        username = self._expect(TokenType.IDENTIFIER).value
        self._expect(TokenType.IDENTIFIED)
        self._expect(TokenType.BY)
        password = self._expect(TokenType.STRING).value.strip("'")
        return CreateUserStatement(username, password, if_not_exists=if_not_exists)

    def _parse_drop_user(self):
        self._expect(TokenType.DROP)
        self._expect(TokenType.USER)
        # 在 DROP USER 之后，在表名之前，解析 IF EXISTS
        if_exists, _ = self._parse_if_exists_flags(support_not=False)
        username = self._expect(TokenType.IDENTIFIER).value
        return DropUserStatement(username, if_exists=if_exists)

    # 在 _parse_create_statement/_parse_drop_statement 里分发到上述方法
    def _parse_create_statement(self):
        self._expect(TokenType.CREATE)
        if self.current_token.type == TokenType.UNIQUE:
            self._advance()
            return self._parse_create_index(is_unique=True)
        elif self.current_token.type == TokenType.INDEX:
            return self._parse_create_index(is_unique=False)
        elif self.current_token.type == TokenType.TABLE:
            return self._parse_create_table()
        else:
            raise SyntaxError(f"期望TABLE或INDEX，但得到{self.current_token.value}")

    def _parse_drop_statement(self):
        self._expect(TokenType.DROP)
        if self.current_token.type == TokenType.INDEX:
            return self._parse_drop_index()
        elif self.current_token.type == TokenType.TABLE:
            return self._parse_drop_table()
        else:
            raise SyntaxError(f"DROP语句支持INDEX或TABLE，但得到 {self.current_token.value}")

    def _parse_grant(self) -> GrantStatement:
        """解析 GRANT 语句"""
        self._expect(TokenType.GRANT)

        # 解析权限类型 - 修复：支持关键字作为权限名
        if self.current_token.type == TokenType.ALL:
            privilege = "ALL"
            self._advance()
            if self.current_token.type == TokenType.PRIVILEGES:
                self._advance()
        else:
            # 修复：支持SELECT、INSERT等关键字作为权限名
            if self.current_token.type in (
                TokenType.SELECT,
                TokenType.INSERT,
                TokenType.UPDATE,
                TokenType.DELETE,
                TokenType.CREATE,
                TokenType.DROP,
            ):
                privilege = self.current_token.value.upper()
                self._advance()
            else:
                privilege = self._expect(TokenType.IDENTIFIER).value.upper()

        self._expect(TokenType.ON)
        table_name = self._expect(TokenType.IDENTIFIER).value
        self._expect(TokenType.TO)
        username = self._expect(TokenType.IDENTIFIER).value

        return GrantStatement(privilege, table_name, username)

    def _parse_revoke(self) -> RevokeStatement:
        """解析 REVOKE 语句"""
        self._expect(TokenType.REVOKE)

        # 解析权限类型 - 修复：支持关键字作为权限名
        if self.current_token.type == TokenType.ALL:
            privilege = "ALL"
            self._advance()
            if self.current_token.type == TokenType.PRIVILEGES:
                self._advance()
        else:
            # 修复：支持SELECT、INSERT等关键字作为权限名
            if self.current_token.type in (
                TokenType.SELECT,
                TokenType.INSERT,
                TokenType.UPDATE,
                TokenType.DELETE,
                TokenType.CREATE,
                TokenType.DROP,
            ):
                privilege = self.current_token.value.upper()
                self._advance()
            else:
                privilege = self._expect(TokenType.IDENTIFIER).value.upper()

        self._expect(TokenType.ON)
        table_name = self._expect(TokenType.IDENTIFIER).value
        self._expect(TokenType.FROM)
        username = self._expect(TokenType.IDENTIFIER).value

        return RevokeStatement(privilege, table_name, username)

    def _parse_begin(self) -> Statement:
        self._expect(TokenType.BEGIN)
        if self.current_token and self.current_token.type == TokenType.TRANSACTION:
            self._advance()
        return BeginTransaction()

    def _parse_start_transaction(self) -> Statement:
        self._expect(TokenType.START)
        self._expect(TokenType.TRANSACTION)
        return BeginTransaction()

    def _parse_commit(self) -> Statement:
        self._expect(TokenType.COMMIT)
        return CommitTransaction()

    def _parse_rollback(self) -> Statement:
        self._expect(TokenType.ROLLBACK)
        return RollbackTransaction()

    def _parse_set(self) -> Statement:
        self._expect(TokenType.SET)
        # 两种形式： SET AUTOCOMMIT=0|1 或 SET SESSION TRANSACTION ISOLATION LEVEL ...
        if self.current_token.type == TokenType.AUTOCOMMIT:
            self._advance()
            self._expect(TokenType.EQUALS)
            if self.current_token.type == TokenType.NUMBER and self.current_token.value in ("0", "1"):
                enabled = self.current_token.value == "1"
                self._advance()
                return SetAutocommit(enabled)
            else:
                raise SyntaxError("AUTOCOMMIT 只能为 0 或 1")
        elif self.current_token.type == TokenType.SESSION:
            self._advance()
            self._expect(TokenType.TRANSACTION)
            self._expect(TokenType.ISOLATION)
            self._expect(TokenType.LEVEL)
            # 解析隔离级别
            if self.current_token.type == TokenType.READ:
                self._advance()
                if self.current_token.type == TokenType.COMMITTED_KW:
                    self._advance()
                    return SetIsolationLevel("READ COMMITTED")
                elif self.current_token.type == TokenType.UNCOMMITTED_KW:
                    self._advance()
                    return SetIsolationLevel("READ UNCOMMITTED")
                else:
                    raise SyntaxError("未知的隔离级别: READ ...")
            elif self.current_token.type == TokenType.REPEATABLE:
                self._advance()
                self._expect(TokenType.READ)
                return SetIsolationLevel("REPEATABLE READ")
            elif self.current_token.type == TokenType.SERIALIZABLE:
                self._advance()
                return SetIsolationLevel("SERIALIZABLE")
            else:
                raise SyntaxError("未知的隔离级别")
        else:
            raise SyntaxError("仅支持: SET AUTOCOMMIT 或 SET SESSION TRANSACTION ISOLATION LEVEL ...")

<<<<<<< HEAD
    def _parse_show(self) -> ShowStatement:
        """解析SHOW语句"""
        self._expect(TokenType.SHOW)
        
        if self.current_token.type == TokenType.AUTOCOMMIT:
            self._advance()
            return ShowStatement("AUTOCOMMIT")
        elif self.current_token.type == TokenType.ISOLATION:
            self._advance()
            self._expect(TokenType.LEVEL)
            return ShowStatement("ISOLATION_LEVEL")
        else:
            raise SyntaxError("仅支持: SHOW AUTOCOMMIT 或 SHOW ISOLATION LEVEL")
=======
    def _parse_create_trigger(self) -> CreateTriggerStatement:
        """解析 CREATE TRIGGER 语句"""
        self._expect(TokenType.CREATE)
        self._expect(TokenType.TRIGGER)
        
        # 触发器名称
        trigger_name = self._expect(TokenType.IDENTIFIER).value
        
        # 时机: BEFORE 或 AFTER
        if self.current_token.type not in (TokenType.BEFORE, TokenType.AFTER):
            raise SyntaxError(f"期望 BEFORE 或 AFTER，但得到 {self.current_token.value}")
        timing = self.current_token.value
        self._advance()
        
        # 事件: INSERT, UPDATE, DELETE
        if self.current_token.type not in (TokenType.INSERT, TokenType.UPDATE, TokenType.DELETE):
            raise SyntaxError(f"期望 INSERT, UPDATE 或 DELETE，但得到 {self.current_token.value}")
        event = self.current_token.value
        self._advance()
        
        # ON 关键字
        self._expect(TokenType.ON)
        
        # 表名
        table_name = self._expect(TokenType.IDENTIFIER).value
        
        # FOR EACH ROW
        self._expect(TokenType.FOR)
        self._expect(TokenType.EACH)
        self._expect(TokenType.ROW)
        
        # 触发器体（简化为单个SQL语句字符串）
        statement_tokens = []
        while (self.current_token and 
               self.current_token.type != TokenType.SEMICOLON and 
               self.current_token.type != TokenType.EOF):
            statement_tokens.append(self.current_token.value)
            self._advance()
        
        if not statement_tokens:
            raise SyntaxError("触发器体不能为空")
            
        statement = " ".join(statement_tokens)
        
        return CreateTriggerStatement(trigger_name, timing, event, table_name, statement)

    def _parse_drop_trigger(self) -> DropTriggerStatement:
        """解析 DROP TRIGGER 语句"""
        self._expect(TokenType.DROP)
        self._expect(TokenType.TRIGGER)
        
        # 检查 IF EXISTS
        if_exists = False
        if (self.current_token and self.current_token.type == TokenType.IF):
            self._advance()
            self._expect(TokenType.EXISTS)
            if_exists = True
        
        # 触发器名称
        trigger_name = self._expect(TokenType.IDENTIFIER).value
        
        return DropTriggerStatement(trigger_name, if_exists)

    def _parse_alter_table(self):
        self._expect(TokenType.ALTER)
        self._expect(TokenType.TABLE)
        table_name = self._expect(TokenType.IDENTIFIER).value
        if self.current_token.type == TokenType.ADD:
            self._advance()
            self._expect(TokenType.COLUMN)
            col_def = self._parse_column_definition()
            return AlterTableStatement(table_name, 'ADD', column_def=col_def)
        elif self.current_token.type == TokenType.DROP:
            self._advance()
            self._expect(TokenType.COLUMN)
            col_name = self._expect(TokenType.IDENTIFIER).value
            return AlterTableStatement(table_name, 'DROP', column_name=col_name)
        else:
            raise SyntaxError(f"ALTER TABLE 仅支持 ADD COLUMN 或 DROP COLUMN, 得到 {self.current_token.value}")
>>>>>>> 4f7be34a
<|MERGE_RESOLUTION|>--- conflicted
+++ resolved
@@ -86,13 +86,10 @@
             return self._parse_set()
         elif self.current_token.type == TokenType.TRUNCATE:
             return self._parse_truncate()
-<<<<<<< HEAD
+        elif self.current_token.type == TokenType.ALTER:
+            return self._parse_alter_table()
         elif self.current_token.type == TokenType.SHOW:
             return self._parse_show()
-=======
-        elif self.current_token.type == TokenType.ALTER:
-            return self._parse_alter_table()
->>>>>>> 4f7be34a
         else:
             raise SyntaxError(f"不支持的语句类型: {self.current_token.value}")
 
@@ -898,82 +895,67 @@
         else:
             raise SyntaxError("仅支持: SET AUTOCOMMIT 或 SET SESSION TRANSACTION ISOLATION LEVEL ...")
 
-<<<<<<< HEAD
-    def _parse_show(self) -> ShowStatement:
-        """解析SHOW语句"""
-        self._expect(TokenType.SHOW)
-        
-        if self.current_token.type == TokenType.AUTOCOMMIT:
-            self._advance()
-            return ShowStatement("AUTOCOMMIT")
-        elif self.current_token.type == TokenType.ISOLATION:
-            self._advance()
-            self._expect(TokenType.LEVEL)
-            return ShowStatement("ISOLATION_LEVEL")
-        else:
-            raise SyntaxError("仅支持: SHOW AUTOCOMMIT 或 SHOW ISOLATION LEVEL")
-=======
     def _parse_create_trigger(self) -> CreateTriggerStatement:
         """解析 CREATE TRIGGER 语句"""
         self._expect(TokenType.CREATE)
         self._expect(TokenType.TRIGGER)
-        
+
         # 触发器名称
         trigger_name = self._expect(TokenType.IDENTIFIER).value
-        
+
         # 时机: BEFORE 或 AFTER
         if self.current_token.type not in (TokenType.BEFORE, TokenType.AFTER):
             raise SyntaxError(f"期望 BEFORE 或 AFTER，但得到 {self.current_token.value}")
         timing = self.current_token.value
         self._advance()
-        
+
         # 事件: INSERT, UPDATE, DELETE
         if self.current_token.type not in (TokenType.INSERT, TokenType.UPDATE, TokenType.DELETE):
             raise SyntaxError(f"期望 INSERT, UPDATE 或 DELETE，但得到 {self.current_token.value}")
         event = self.current_token.value
         self._advance()
-        
+
         # ON 关键字
         self._expect(TokenType.ON)
-        
+
         # 表名
         table_name = self._expect(TokenType.IDENTIFIER).value
-        
+
         # FOR EACH ROW
         self._expect(TokenType.FOR)
         self._expect(TokenType.EACH)
         self._expect(TokenType.ROW)
-        
+
         # 触发器体（简化为单个SQL语句字符串）
         statement_tokens = []
-        while (self.current_token and 
-               self.current_token.type != TokenType.SEMICOLON and 
+        while (self.current_token and
+               self.current_token.type != TokenType.SEMICOLON and
                self.current_token.type != TokenType.EOF):
             statement_tokens.append(self.current_token.value)
             self._advance()
-        
+
         if not statement_tokens:
             raise SyntaxError("触发器体不能为空")
-            
+
         statement = " ".join(statement_tokens)
-        
+
         return CreateTriggerStatement(trigger_name, timing, event, table_name, statement)
 
     def _parse_drop_trigger(self) -> DropTriggerStatement:
         """解析 DROP TRIGGER 语句"""
         self._expect(TokenType.DROP)
         self._expect(TokenType.TRIGGER)
-        
+
         # 检查 IF EXISTS
         if_exists = False
         if (self.current_token and self.current_token.type == TokenType.IF):
             self._advance()
             self._expect(TokenType.EXISTS)
             if_exists = True
-        
+
         # 触发器名称
         trigger_name = self._expect(TokenType.IDENTIFIER).value
-        
+
         return DropTriggerStatement(trigger_name, if_exists)
 
     def _parse_alter_table(self):
@@ -992,4 +974,17 @@
             return AlterTableStatement(table_name, 'DROP', column_name=col_name)
         else:
             raise SyntaxError(f"ALTER TABLE 仅支持 ADD COLUMN 或 DROP COLUMN, 得到 {self.current_token.value}")
->>>>>>> 4f7be34a
+
+    def _parse_show(self) -> ShowStatement:
+        """解析SHOW语句"""
+        self._expect(TokenType.SHOW)
+
+        if self.current_token.type == TokenType.AUTOCOMMIT:
+            self._advance()
+            return ShowStatement("AUTOCOMMIT")
+        elif self.current_token.type == TokenType.ISOLATION:
+            self._advance()
+            self._expect(TokenType.LEVEL)
+            return ShowStatement("ISOLATION_LEVEL")
+        else:
+            raise SyntaxError("仅支持: SHOW AUTOCOMMIT 或 SHOW ISOLATION LEVEL")