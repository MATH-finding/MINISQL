--- conflicted
+++ resolved
@@ -398,16 +398,6 @@
         return f"SET SESSION TRANSACTION ISOLATION LEVEL {self.level}"
 
 
-<<<<<<< HEAD
-class ShowStatement(Statement):
-    """SHOW语句"""
-
-    def __init__(self, show_type: str):
-        self.show_type = show_type  # 'AUTOCOMMIT', 'ISOLATION_LEVEL', etc.
-
-    def __repr__(self):
-        return f"SHOW {self.show_type}"
-=======
 # 触发器相关语句
 class CreateTriggerStatement(Statement):
     """CREATE TRIGGER 语句"""
@@ -457,4 +447,13 @@
             return f"ALTER TABLE {self.table_name} DROP COLUMN {self.column_name}"
         else:
             return f"ALTER TABLE {self.table_name} <UNKNOWN ACTION>"
->>>>>>> 4f7be34a
+
+
+class ShowStatement(Statement):
+    """SHOW语句"""
+
+    def __init__(self, show_type: str):
+        self.show_type = show_type  # 'AUTOCOMMIT', 'ISOLATION_LEVEL', etc.
+
+    def __repr__(self):
+        return f"SHOW {self.show_type}"