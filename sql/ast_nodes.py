"""
抽象语法树节点定义
"""

from abc import ABC
from typing import Any, List, Dict, Optional, Union


class ASTNode(ABC):
    """抽象语法树节点基类"""

    pass


class Expression(ASTNode):
    """表达式基类"""

    pass


class Statement(ASTNode):
    """语句基类"""

    pass


# 表达式节点
class ColumnRef(Expression):
    """列引用"""

    def __init__(self, column_name: str, table_name: str = None):
        self.column_name = column_name
        self.table_name = table_name

    def __repr__(self):
        if self.table_name:
            return f"{self.table_name}.{self.column_name}"
        return self.column_name


class Literal(Expression):
    """字面量"""

    def __init__(self, value: Any, data_type: str):
        self.value = value
        self.data_type = data_type  # 'INTEGER', 'STRING', 'FLOAT', 'BOOLEAN', 'NULL'

    def __repr__(self):
        return f"{self.value}({self.data_type})"


class BinaryOp(Expression):
    """二元操作符"""

    def __init__(self, left: Expression, operator: str, right: Expression):
        self.left = left
        self.operator = operator
        self.right = right

    def __repr__(self):
        return f"({self.left} {self.operator} {self.right})"


class LogicalOp(Expression):
    """逻辑操作符 (AND, OR)"""

    def __init__(self, left: Expression, operator: str, right: Expression):
        self.left = left
        self.operator = operator  # 'AND', 'OR'
        self.right = right

    def __repr__(self):
        return f"({self.left} {self.operator} {self.right})"


class AggregateFunction(Expression):
    """聚合函数表达式，如COUNT(col), SUM(col)等"""
    def __init__(self, func_name: str, arg: Any):
        self.func_name = func_name.upper()
        self.arg = arg  # 可以是ColumnRef、'*'等
    def __repr__(self):
        return f"{self.func_name}({self.arg})"


# 语句节点
class CreateTableStatement(Statement):
    """CREATE TABLE 语句"""

    def __init__(self, table_name: str, columns: List[Dict[str, Any]]):
        self.table_name = table_name
        self.columns = (
            columns  # [{'name': str, 'type': str, 'length': int, 'constraints': [str]}]
        )

    def __repr__(self):
        return f"CREATE TABLE {self.table_name} ({self.columns})"


class InsertStatement(Statement):
    """INSERT 语句"""

    def __init__(
        self, table_name: str, columns: List[str], values: List[List[Expression]]
    ):
        self.table_name = table_name
        self.columns = columns  # 可选列名列表
        self.values = values  # 值列表的列表（支持多行插入）

    def __repr__(self):
        return f"INSERT INTO {self.table_name} ({self.columns}) VALUES {self.values}"


class SelectStatement(Statement):
    """SELECT 语句"""

    def __init__(
        self,
        columns: List[Union[ColumnRef, str]],
        from_table: Union[str, 'JoinClause'],  # 修改为支持JoinClause
        where_clause: Optional[Expression] = None,
    ):
        self.columns = columns  # 选择的列，'*' 表示所有列
        self.from_table = from_table  # 表名或JoinClause
        self.where_clause = where_clause  # WHERE条件

    def __repr__(self):
        cols = ", ".join(str(col) for col in self.columns)
        result = f"SELECT {cols} FROM {self.from_table}"
        if self.where_clause:
            result += f" WHERE {self.where_clause}"
        return result


# sql/ast_nodes.py 中添加
class CreateIndexNode(ASTNode):
    """创建索引AST节点"""

    def __init__(
        self,
        index_name: str,
        table_name: str,
        column_name: str,
        is_unique: bool = False,
    ):
        self.index_name = index_name
        self.table_name = table_name
        self.column_name = column_name
        self.is_unique = is_unique


class DropIndexNode(ASTNode):
    """删除索引AST节点"""

    def __init__(self, index_name: str):
        self.index_name = index_name


class CreateIndexStatement(Statement):
    """CREATE INDEX语句"""

    def __init__(
        self,
        index_name: str,
        table_name: str,
        column_name: str,
        is_unique: bool = False,
    ):
        self.index_name = index_name
        self.table_name = table_name
        self.column_name = column_name
        self.is_unique = is_unique


class DropIndexStatement(Statement):
    """DROP INDEX语句"""

    def __init__(self, index_name: str):
        self.index_name = index_name


<<<<<<< HEAD
class JoinClause(ASTNode):
    """
    JOIN子句AST节点
    left: 左表（表名str或JoinClause）
    right: 右表（表名str）
    join_type: 连接类型（如'INNER', 'LEFT'等）
    on: 连接条件（Expression）
    """
    def __init__(self, left: Union[str, 'JoinClause'], right: str, join_type: str, on: Expression):
        self.left = left
        self.right = right
        self.join_type = join_type  # 'INNER', 'LEFT', ...
        self.on = on

    def __repr__(self):
        return f"({self.left} {self.join_type} JOIN {self.right} ON {self.on})"
=======
class UpdateStatement(Statement):
    """UPDATE 语句"""

    def __init__(
        self,
        table_name: str,
        set_clauses: List[Dict[str, Expression]],
        where_clause: Optional[Expression] = None,
    ):
        self.table_name = table_name
        self.set_clauses = set_clauses  # [{'column': str, 'value': Expression}]
        self.where_clause = where_clause

    def __repr__(self):
        set_parts = [
            f"{clause['column']} = {clause['value']}" for clause in self.set_clauses
        ]
        result = f"UPDATE {self.table_name} SET {', '.join(set_parts)}"
        if self.where_clause:
            result += f" WHERE {self.where_clause}"
        return result


class DeleteStatement(Statement):
    """DELETE 语句"""

    def __init__(self, table_name: str, where_clause: Optional[Expression] = None):
        self.table_name = table_name
        self.where_clause = where_clause

    def __repr__(self):
        result = f"DELETE FROM {self.table_name}"
        if self.where_clause:
            result += f" WHERE {self.where_clause}"
        return result
>>>>>>> c75b1d5f
<|MERGE_RESOLUTION|>--- conflicted
+++ resolved
@@ -178,7 +178,6 @@
         self.index_name = index_name
 
 
-<<<<<<< HEAD
 class JoinClause(ASTNode):
     """
     JOIN子句AST节点
@@ -195,7 +194,7 @@
 
     def __repr__(self):
         return f"({self.left} {self.join_type} JOIN {self.right} ON {self.on})"
-=======
+        
 class UpdateStatement(Statement):
     """UPDATE 语句"""
 
@@ -230,5 +229,4 @@
         result = f"DELETE FROM {self.table_name}"
         if self.where_clause:
             result += f" WHERE {self.where_clause}"
-        return result
->>>>>>> c75b1d5f
+        return result