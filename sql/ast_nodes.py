"""
抽象语法树节点定义
"""

from abc import ABC
from typing import Any, List, Dict, Optional, Union


class ASTNode(ABC):
    """抽象语法树节点基类"""

    pass


class Expression(ASTNode):
    """表达式基类"""

    pass


class Statement(ASTNode):
    """语句基类"""

    pass


# 表达式节点
class ColumnRef(Expression):
    """列引用"""

    def __init__(self, column_name: str, table_name: str = None):
        self.column_name = column_name
        self.table_name = table_name
        # print(f"[AST DEBUG] ColumnRef created: column_name={column_name}, table_name={table_name}")

    def __repr__(self):
        if self.table_name:
            return f"{self.table_name}.{self.column_name}"
        return self.column_name


class Literal(Expression):
    """字面量"""

    def __init__(self, value: Any, data_type: str):
        self.value = value
        self.data_type = data_type  # 'INTEGER', 'STRING', 'FLOAT', 'BOOLEAN', 'NULL'
        # # print(f"[AST DEBUG] Literal created: value={value}, data_type={data_type}")

    def __repr__(self):
        return f"{self.value}({self.data_type})"


class BinaryOp(Expression):
    """二元操作符"""

    def __init__(self, left: Expression, operator: str, right: Expression):
        self.left = left
        self.operator = operator
        self.right = right
        # # print(f"[AST DEBUG] BinaryOp created: left={left}, operator={operator}, right={right}")

    def __repr__(self):
        return f"({self.left} {self.operator} {self.right})"


class LogicalOp(Expression):
    """逻辑操作符 (AND, OR)"""

    def __init__(self, left: Expression, operator: str, right: Expression):
        self.left = left
        self.operator = operator  # 'AND', 'OR'
        self.right = right

    def __repr__(self):
        return f"({self.left} {self.operator} {self.right})"


class AggregateFunction(Expression):
    """聚合函数表达式，如COUNT(col), SUM(col)等"""

    def __init__(self, func_name: str, arg: Any):
        self.func_name = func_name.upper()
        self.arg = arg  # 可以是ColumnRef、'*'等

    def __repr__(self):
        return f"{self.func_name}({self.arg})"


# 语句节点
class CreateTableStatement(Statement):
    """CREATE TABLE 语句"""

    def __init__(
        self,
        table_name: str,
        columns: List[Dict[str, Any]],
        table_constraints: List[dict] = None,
    ):
        self.table_name = table_name
        self.columns = (
            columns  # [{'name': str, 'type': str, 'length': int, 'constraints': [str]}]
        )
        self.table_constraints = table_constraints or []

    def __repr__(self):
        return (
            f"CREATE TABLE {self.table_name} ({self.columns}, {self.table_constraints})"
        )


class InsertStatement(Statement):
    """INSERT 语句"""

    def __init__(
        self, table_name: str, columns: List[str], values: List[List[Expression]]
    ):
        self.table_name = table_name
        self.columns = columns  # 可选列名列表
        self.values = values  # 值列表的列表（支持多行插入）

    def __repr__(self):
        return f"INSERT INTO {self.table_name} ({self.columns}) VALUES {self.values}"


class SelectStatement(Statement):
    """SELECT 语句"""

    def __init__(
        self,
        columns: List[Union[ColumnRef, str]],
        from_table: Union[str, "JoinClause"],  # 修改为支持JoinClause
        where_clause: Optional[Expression] = None,
    ):
        self.columns = columns  # 选择的列，'*' 表示所有列
        self.from_table = from_table  # 表名或JoinClause
        self.where_clause = where_clause  # WHERE条件
        # print(f"[AST DEBUG] SelectStatement created: columns={columns}, from_table={from_table}, where_clause={where_clause}")

    def __repr__(self):
        cols = ", ".join(str(col) for col in self.columns)
        result = f"SELECT {cols} FROM {self.from_table}"
        if self.where_clause:
            result += f" WHERE {self.where_clause}"
        return result


# sql/ast_nodes.py 中添加
class CreateIndexNode(ASTNode):
    """创建索引AST节点"""

    def __init__(
        self,
        index_name: str,
        table_name: str,
        column_name: str,
        is_unique: bool = False,
    ):
        self.index_name = index_name
        self.table_name = table_name
        self.column_name = column_name
        self.is_unique = is_unique


class DropIndexNode(ASTNode):
    """删除索引AST节点"""

    def __init__(self, index_name: str):
        self.index_name = index_name


class CreateIndexStatement(Statement):
    """CREATE INDEX语句"""

    def __init__(
        self,
        index_name: str,
        table_name: str,
        column_name: str,
        is_unique: bool = False,
    ):
        self.index_name = index_name
        self.table_name = table_name
        self.column_name = column_name
        self.is_unique = is_unique


class DropIndexStatement(Statement):
    """DROP INDEX语句"""

    def __init__(self, index_name: str):
        self.index_name = index_name


class JoinClause(ASTNode):
    """
    JOIN子句AST节点
    left: 左表（表名str或JoinClause）
    right: 右表（表名str）
    join_type: 连接类型（如'INNER', 'LEFT'等）
    on: 连接条件（Expression）
    """

    def __init__(
        self, left: Union[str, "JoinClause"], right: str, join_type: str, on: Expression
    ):
        self.left = left
        self.right = right
        self.join_type = join_type  # 'INNER', 'LEFT', ...
        self.on = on

    def __repr__(self):
        return f"({self.left} {self.join_type} JOIN {self.right} ON {self.on})"


class UpdateStatement(Statement):
    """UPDATE 语句"""

    def __init__(
        self,
        table_name: str,
        set_clauses: List[Dict[str, Expression]],
        where_clause: Optional[Expression] = None,
    ):
        self.table_name = table_name
        self.set_clauses = set_clauses  # [{'column': str, 'value': Expression}]
        self.where_clause = where_clause

    def __repr__(self):
        set_parts = [
            f"{clause['column']} = {clause['value']}" for clause in self.set_clauses
        ]
        result = f"UPDATE {self.table_name} SET {', '.join(set_parts)}"
        if self.where_clause:
            result += f" WHERE {self.where_clause}"
        return result


class DeleteStatement(Statement):
    """DELETE 语句"""

    def __init__(self, table_name: str, where_clause: Optional[Expression] = None):
        self.table_name = table_name
        self.where_clause = where_clause

    def __repr__(self):
        result = f"DELETE FROM {self.table_name}"
        if self.where_clause:
            result += f" WHERE {self.where_clause}"
        return result


<<<<<<< HEAD
class CreateViewStatement(Statement):
    def __init__(self, view_name: str, view_definition: str):
        self.view_name = view_name
        self.view_definition = view_definition
        # print(f"[AST DEBUG] CreateViewStatement created: view_name={view_name}, definition=\"{view_definition}\"")

class DropViewStatement(Statement):
    def __init__(self, view_name: str):
        self.view_name = view_name
        # print(f"[AST DEBUG] DropViewStatement created: view_name={view_name}")
=======
class DropTableStatement(Statement):
    """DROP TABLE 语句"""

    def __init__(self, table_name: str):
        self.table_name = table_name

    def __repr__(self):
        return f"DROP TABLE {self.table_name}"


class TruncateTableStatement(Statement):
    """TRUNCATE TABLE 语句"""

    def __init__(self, table_name: str):
        self.table_name = table_name

    def __repr__(self):
        return f"TRUNCATE TABLE {self.table_name}"
>>>>>>> c67c90e8
<|MERGE_RESOLUTION|>--- conflicted
+++ resolved
@@ -250,7 +250,26 @@
         return result
 
 
-<<<<<<< HEAD
+class DropTableStatement(Statement):
+    """DROP TABLE 语句"""
+
+    def __init__(self, table_name: str):
+        self.table_name = table_name
+
+    def __repr__(self):
+        return f"DROP TABLE {self.table_name}"
+
+
+class TruncateTableStatement(Statement):
+    """TRUNCATE TABLE 语句"""
+
+    def __init__(self, table_name: str):
+        self.table_name = table_name
+
+    def __repr__(self):
+        return f"TRUNCATE TABLE {self.table_name}"
+
+
 class CreateViewStatement(Statement):
     def __init__(self, view_name: str, view_definition: str):
         self.view_name = view_name
@@ -260,24 +279,4 @@
 class DropViewStatement(Statement):
     def __init__(self, view_name: str):
         self.view_name = view_name
-        # print(f"[AST DEBUG] DropViewStatement created: view_name={view_name}")
-=======
-class DropTableStatement(Statement):
-    """DROP TABLE 语句"""
-
-    def __init__(self, table_name: str):
-        self.table_name = table_name
-
-    def __repr__(self):
-        return f"DROP TABLE {self.table_name}"
-
-
-class TruncateTableStatement(Statement):
-    """TRUNCATE TABLE 语句"""
-
-    def __init__(self, table_name: str):
-        self.table_name = table_name
-
-    def __repr__(self):
-        return f"TRUNCATE TABLE {self.table_name}"
->>>>>>> c67c90e8
+        # print(f"[AST DEBUG] DropViewStatement created: view_name={view_name}")