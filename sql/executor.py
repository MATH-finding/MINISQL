--- conflicted
+++ resolved
@@ -164,21 +164,21 @@
         if self.txn.isolation_level() == "SERIALIZABLE":
             TableLockManager.acquire_shared(table_name, self.session_id)
             # 在autocommit下，语句结束释放
-    
+
     def _filter_uncommitted_data(self, all_rows: List[Record], table_name: str, reader_txn_id: int, isolation_level: str) -> List[Record]:
         """过滤未提交的数据，只返回已提交的数据"""
         if isolation_level == "READ UNCOMMITTED":
             # 读未提交：返回所有数据
             return all_rows
-        
+
         # 对于READ COMMITTED, REPEATABLE READ, SERIALIZABLE
         # 需要过滤掉其他事务的未提交修改
         committed_rows = []
-        
+
         for row in all_rows:
             # 检查这条记录是否被其他未提交事务修改过
             is_modified_by_other_txn = False
-            
+
             # 获取所有活跃事务
             active_transactions = global_txn_manager.get_active_transactions()
             for txn in active_transactions:
@@ -189,7 +189,7 @@
                         # 创建主键比较函数
                         def same_primary_key(record1: Dict[str, Any], record2: Dict[str, Any]) -> bool:
                             return record1.get('id') == record2.get('id')
-                        
+
                         if change['type'] == 'UPDATE' and same_primary_key(row.data, change['old_data']):
                             # 这条记录被其他事务修改了，但我们应该显示原始值（如果当前行就是原始值）
                             # 只有当当前行是修改后的值时，才过滤掉
@@ -206,19 +206,19 @@
                             break
                     if is_modified_by_other_txn:
                         break
-            
+
             if not is_modified_by_other_txn:
                 committed_rows.append(row)
-        
+
         return committed_rows
-    
+
     def _records_match(self, record1: Dict[str, Any], record2: Dict[str, Any]) -> bool:
         """比较两个记录是否完全匹配（所有字段）"""
         if not record1 or not record2:
             return False
         # 比较所有字段
         return record1 == record2
-    
+
     def _apply_transaction_changes(self, txn_id: int):
         """应用事务中的所有修改到表"""
         # 获取事务状态
@@ -228,10 +228,10 @@
             if t.txn_id == txn_id:
                 txn = t
                 break
-        
+
         if not txn:
             return
-        
+
         # 应用所有修改
         for table_name, changes in txn.pending_changes.items():
             for change in changes:
@@ -241,7 +241,7 @@
                     # 更新索引
                     if self.index_manager:
                         self.index_manager.insert_into_indexes(table_name, change['new_data'], record_id)
-                
+
                 elif change['type'] == 'UPDATE' and change['new_data']:
                     # 更新记录
                     # 需要找到对应的记录并更新
@@ -254,7 +254,7 @@
                                 self.index_manager.delete_from_indexes(table_name, change['old_data'], None)
                                 self.index_manager.insert_into_indexes(table_name, change['new_data'], None)
                             break
-                
+
                 elif change['type'] == 'DELETE' and change['old_data']:
                     # 删除记录
                     for page_id, idx, rec in self.table_manager.scan_table_with_locations(table_name):
@@ -608,7 +608,7 @@
                             all(record.data.get(col) == key for col, key in zip(index.columns, index_keys))
                             for record in all_records
                         )
-                    
+
                     if existing:
                         constraint_columns = ", ".join(index.columns)
                         raise ValueError(
@@ -648,15 +648,14 @@
                                 f"外键约束不满足: {column.name} -> {ref_table}({ref_column})"
                             )
 
-<<<<<<< HEAD
             # 对于事务中的INSERT，不直接插入到表，而是记录到事务状态
             if self.txn.in_txn() and self.txn.current_txn_id() is not None:
                 # 记录到全局事务管理器
                 global_txn_manager.record_table_modification(
-                    self.txn.current_txn_id(), 
-                    stmt.table_name, 
-                    'INSERT', 
-                    None, 
+                    self.txn.current_txn_id(),
+                    stmt.table_name,
+                    'INSERT',
+                    None,
                     record_data
                 )
                 page_id, ridx = None, None
@@ -677,22 +676,6 @@
                     # 插入记录到表中
                     self.table_manager.insert_record(stmt.table_name, record_data)
                     page_id, ridx = None, None
-=======
-            # 实际插入
-            page_id, ridx = None, None
-            record_id = None
-            
-            if hasattr(self.table_manager, 'insert_record_with_location'):
-                loc = self.table_manager.insert_record_with_location(stmt.table_name, record_data)
-                if not loc:
-                    raise ValueError("插入记录失败")
-                page_id, ridx = loc
-                record_id = (page_id, ridx)
-            else:
-                # 直接用insert_record返回(page_id, ridx)
-                page_id, ridx = self.table_manager.insert_record(stmt.table_name, record_data)
-                record_id = (page_id, ridx)
->>>>>>> 67655c98
 
                 # 索引维护
                 if self.index_manager:
@@ -1024,10 +1007,10 @@
                 if self.txn.in_txn() and self.txn.current_txn_id() is not None:
                     # 记录到全局事务管理器
                     global_txn_manager.record_table_modification(
-                        self.txn.current_txn_id(), 
-                        stmt.table_name, 
-                        'INSERT', 
-                        None, 
+                        self.txn.current_txn_id(),
+                        stmt.table_name,
+                        'INSERT',
+                        None,
                         record_data
                     )
                     inserted_count += 1
@@ -1084,7 +1067,7 @@
                         # 需要合并已提交的数据和所有未提交的修改
                         all_rows = self.table_manager.scan_table(from_table)
                         base_records = all_rows
-                        
+
                         # 添加所有其他事务的未提交修改
                         active_transactions = global_txn_manager.get_active_transactions()
                         for txn in active_transactions:
@@ -1100,7 +1083,7 @@
                                                 break
                                     elif change['type'] == 'DELETE' and change['old_data']:
                                         # 移除被删除的记录
-                                        base_records = [row for row in base_records 
+                                        base_records = [row for row in base_records
                                                       if not self._records_match(row.data, change['old_data'])]
                     else:
                         # READ COMMITTED, REPEATABLE READ, SERIALIZABLE: 只能看到已提交的数据
@@ -1113,7 +1096,7 @@
                     if level == "READ UNCOMMITTED":
                         # 读未提交：可以看到所有数据，包括未提交的修改
                         base_records = all_rows
-                        
+
                         # 添加所有其他事务的未提交修改
                         active_transactions = global_txn_manager.get_active_transactions()
                         for txn in active_transactions:
@@ -1129,7 +1112,7 @@
                                                 break
                                     elif change['type'] == 'DELETE' and change['old_data']:
                                         # 移除被删除的记录
-                                        base_records = [row for row in base_records 
+                                        base_records = [row for row in base_records
                                                       if not self._records_match(row.data, change['old_data'])]
                     else:
                         # 其他隔离级别：只能看到已提交的数据
@@ -1363,8 +1346,14 @@
                 for record in filtered_records:
                     context = getattr(record, '_filtered_context', record.data)
                     if stmt.columns == ["*"]:
-                        # 返回所有字段的实际值
-                        result_records.append(dict(context))
+                        # 返回所有表结构定义的字段
+                        row = {}
+                        schema = self.catalog.get_table_schema(
+                            from_name if isinstance(from_name, str) else stmt.from_table
+                        )
+                        for col in schema.columns:
+                            row[col.name] = record.data.get(col.name)
+                        result_records.append(row)
                     else:
                         selected_data = {}
                         for col in stmt.columns:
@@ -1585,10 +1574,10 @@
                     if self.txn.in_txn() and self.txn.current_txn_id() is not None:
                         # 记录到全局事务管理器
                         global_txn_manager.record_table_modification(
-                            self.txn.current_txn_id(), 
-                            stmt.table_name, 
-                            'UPDATE', 
-                            old_data, 
+                            self.txn.current_txn_id(),
+                            stmt.table_name,
+                            'UPDATE',
+                            old_data,
                             new_data
                         )
                         # 写入undo
@@ -1645,10 +1634,10 @@
                     if self.txn.in_txn() and self.txn.current_txn_id() is not None:
                         # 记录到全局事务管理器
                         global_txn_manager.record_table_modification(
-                            self.txn.current_txn_id(), 
-                            stmt.table_name, 
-                            'DELETE', 
-                            old_data, 
+                            self.txn.current_txn_id(),
+                            stmt.table_name,
+                            'DELETE',
+                            old_data,
                             None
                         )
                         # 写入undo
@@ -1726,7 +1715,6 @@
         else:
             raise ValueError(f"不支持的条件类型: {type(condition)}")
 
-<<<<<<< HEAD
     def _execute_show(self, stmt: ShowStatement) -> Dict[str, Any]:
         """执行SHOW语句"""
         if stmt.show_type == "AUTOCOMMIT":
@@ -1752,7 +1740,7 @@
                 "message": f"不支持的SHOW类型: {stmt.show_type}",
                 "data": []
             }
-=======
+
     def execute_sqls(self, sqls: str) -> list:
         """支持多条SQL（以英文分号分隔）依次执行，返回所有结果"""
         stmts = [s.strip() for s in sqls.split(';') if s.strip()]
@@ -1772,5 +1760,4 @@
                 results.append(res)
             except Exception as e:
                 results.append({"success": False, "error": str(e), "message": f"SQL执行失败: {e}"})
-        return results
->>>>>>> 67655c98
+        return results