"""
SQL执行器
"""

from typing import List, Dict, Any, Optional, Union
import operator
from storage import Record
from catalog import DataType, ColumnDefinition, SystemCatalog
from table import TableManager
from .ast_nodes import *
<<<<<<< HEAD
import re
=======
from .transaction_state import global_txn_manager
>>>>>>> e4b6e56e


class TableLockManager:
    """表级S/X锁（进程内共享，非阻塞，冲突时报错）。"""

    _read_locks: Dict[str, set] = {}
    _write_locks: Dict[str, Optional[int]] = {}

    @classmethod
    def acquire_shared(cls, table: str, session_id: int):
        writer = cls._write_locks.get(table)
        if writer and writer != session_id:
            raise ValueError(f"表 {table} 存在写锁，读锁获取失败")
        readers = cls._read_locks.setdefault(table, set())
        readers.add(session_id)

    @classmethod
    def acquire_exclusive(cls, table: str, session_id: int):
        writer = cls._write_locks.get(table)
        readers = cls._read_locks.get(table, set())
        if (writer and writer != session_id) or any(r != session_id for r in readers):
            raise ValueError(f"表 {table} 存在冲突锁，写锁获取失败")
        cls._write_locks[table] = session_id

    @classmethod
    def release_all_for_session(cls, session_id: int):
        # 释放读锁
        for table, readers in list(cls._read_locks.items()):
            if session_id in readers:
                readers.discard(session_id)
                if not readers:
                    cls._read_locks.pop(table, None)
        # 释放写锁
        for table, writer in list(cls._write_locks.items()):
            if writer == session_id:
                cls._write_locks.pop(table, None)


class TransactionManager:
    """MySQL风格的极简事务管理（支持回滚）：autocommit 与显式事务。"""

    def __init__(self):
        self._autocommit: bool = True
        self._in_txn: bool = False
        self._next_txn_id: int = 1
        self._current_txn_id: Optional[int] = None
        self._isolation_level: str = "READ COMMITTED"
        # REPEATABLE READ 快照：table -> List[dict]
        self._rr_snapshot: Dict[str, List[Dict[str, Any]]] = {}
        # 触发器递归检测栈
        self._trigger_stack: List[str] = []

    def set_autocommit(self, enabled: bool):
        # MySQL: SET autocommit=0 开启事务性上下文；=1 退出并隐式提交当前事务
        if enabled and self._in_txn:
            # 切换为autocommit=1时，隐式提交
            self.commit()
        self._autocommit = enabled
        # autocommit切换后清理快照
        if self._autocommit:
            self._rr_snapshot.clear()

    def autocommit(self) -> bool:
        return self._autocommit

    def begin(self, session_id: int = 0) -> int:
        if self._in_txn:
            # MySQL 多次BEGIN通常报错或忽略，这里报错
            raise ValueError("已在事务中")
        self._in_txn = True
        self._current_txn_id = self._next_txn_id
        self._next_txn_id += 1
        # 新事务清空快照
        self._rr_snapshot.clear()
        # 注册到全局事务管理器
        global_txn_manager.register_transaction(self._current_txn_id, session_id, self._isolation_level)
        return self._current_txn_id

    def commit(self):
        if not self._in_txn:
            # COMMIT 在非事务中为 no-op；为了明确，这里也允许静默成功
            return
        # 提交到全局事务管理器
        if self._current_txn_id is not None:
            global_txn_manager.commit_transaction(self._current_txn_id)
        # TODO: 这里可集成WAL fsync
        self._in_txn = False
        self._current_txn_id = None
        self._rr_snapshot.clear()

    def rollback(self):
        # 支持回滚
        if not self._in_txn:
            raise ValueError("当前不在事务中，无法回滚")
        # 回滚全局事务管理器中的事务
        if self._current_txn_id is not None:
            global_txn_manager.rollback_transaction(self._current_txn_id)
        self._in_txn = False
        self._current_txn_id = None
        self._rr_snapshot.clear()

    def in_txn(self) -> bool:
        return self._in_txn

    def current_txn_id(self) -> Optional[int]:
        return self._current_txn_id

    def set_isolation_level(self, level: str):
        # 允许：READ UNCOMMITTED / READ COMMITTED / REPEATABLE READ / SERIALIZABLE
        self._isolation_level = level
        # 更改隔离级别时清空快照
        self._rr_snapshot.clear()

    def isolation_level(self) -> str:
        return self._isolation_level

    def get_rr_snapshot_for_table(self, table_name: str) -> Optional[List[Dict[str, Any]]]:
        return self._rr_snapshot.get(table_name)

    def set_rr_snapshot_for_table(self, table_name: str, rows: List[Dict[str, Any]]):
        self._rr_snapshot[table_name] = rows


class SQLExecutor:
    """SQL执行器，将AST转换为数据库操作（注释已在词法分析阶段去除）"""

    _next_session_id = 1
    _next_cursor_id = 1
    _cursors = {}

    def __init__(
        self, table_manager: TableManager, catalog: SystemCatalog, index_manager=None
    ):
        self.table_manager = table_manager
        self.catalog = catalog
        self.index_manager = index_manager
        self.txn = TransactionManager()
        # 事务内延迟写入缓冲：txn_id -> List[Tuple[table_name, record_data]]
        self._pending_inserts: Dict[int, List[Dict[str, Any]]] = {}
        # 会话ID（用于锁管理）
        self.session_id = SQLExecutor._next_session_id
        SQLExecutor._next_session_id += 1
        # Undo 日志：txn_id -> List[dict]（先进后出）
        self._undo_log: Dict[int, List[Dict[str, Any]]] = {}

        # 操作符映射
        self.comparison_ops = {
            "=": operator.eq,
            "!=": operator.ne,
            "<": operator.lt,
            "<=": operator.le,
            ">": operator.gt,
            ">=": operator.ge,
        }

    def _maybe_lock_shared(self, table_name: str):
        if self.txn.isolation_level() == "SERIALIZABLE":
            TableLockManager.acquire_shared(table_name, self.session_id)
            # 在autocommit下，语句结束释放

    def _filter_uncommitted_data(self, all_rows: List[Record], table_name: str, reader_txn_id: int, isolation_level: str) -> List[Record]:
        """过滤未提交的数据，只返回已提交的数据"""
        if isolation_level == "READ UNCOMMITTED":
            # 读未提交：返回所有数据
            return all_rows

        # 对于READ COMMITTED, REPEATABLE READ, SERIALIZABLE
        # 需要过滤掉其他事务的未提交修改
        committed_rows = []

        for row in all_rows:
            # 检查这条记录是否被其他未提交事务修改过
            is_modified_by_other_txn = False

            # 获取所有活跃事务
            active_transactions = global_txn_manager.get_active_transactions()
            for txn in active_transactions:
                # 如果是非事务上下文，reader_txn_id为None，需要过滤所有活跃事务的修改
                if (reader_txn_id is None or txn.txn_id != reader_txn_id) and table_name in txn.pending_changes:
                    # 检查这条记录是否被该事务修改过
                    for change in txn.pending_changes[table_name]:
                        # 创建主键比较函数
                        def same_primary_key(record1: Dict[str, Any], record2: Dict[str, Any]) -> bool:
                            return record1.get('id') == record2.get('id')

                        if change['type'] == 'UPDATE' and same_primary_key(row.data, change['old_data']):
                            # 这条记录被其他事务修改了，但我们应该显示原始值（如果当前行就是原始值）
                            # 只有当当前行是修改后的值时，才过滤掉
                            if self._records_match(row.data, change['new_data']):
                                is_modified_by_other_txn = True
                                break
                        elif change['type'] == 'DELETE' and same_primary_key(row.data, change['old_data']):
                            # 这条记录被其他事务删除了，不应该看到
                            is_modified_by_other_txn = True
                            break
                        elif change['type'] == 'INSERT' and same_primary_key(row.data, change['new_data']):
                            # 这条记录被其他事务插入了，不应该看到
                            is_modified_by_other_txn = True
                            break
                    if is_modified_by_other_txn:
                        break

            if not is_modified_by_other_txn:
                committed_rows.append(row)

        return committed_rows

    def _records_match(self, record1: Dict[str, Any], record2: Dict[str, Any]) -> bool:
        """比较两个记录是否完全匹配（所有字段）"""
        if not record1 or not record2:
            return False
        # 比较所有字段
        return record1 == record2

    def _apply_transaction_changes(self, txn_id: int):
        """应用事务中的所有修改到表"""
        # 获取事务状态
        active_transactions = global_txn_manager.get_active_transactions()
        txn = None
        for t in active_transactions:
            if t.txn_id == txn_id:
                txn = t
                break

        if not txn:
            return

        # 应用所有修改
        for table_name, changes in txn.pending_changes.items():
            for change in changes:
                if change['type'] == 'INSERT' and change['new_data']:
                    # 插入记录
                    record_id = self.table_manager.insert_record(table_name, change['new_data'])
                    # 更新索引
                    if self.index_manager:
                        self.index_manager.insert_into_indexes(table_name, change['new_data'], record_id)

                elif change['type'] == 'UPDATE' and change['new_data']:
                    # 更新记录
                    # 需要找到对应的记录并更新
                    for page_id, idx, rec in self.table_manager.scan_table_with_locations(table_name):
                        if self._records_match(rec.data, change['old_data']):
                            self.table_manager.update_at(table_name, page_id, idx, change['new_data'])
                            # 更新索引
                            if self.index_manager:
                                # 先删除旧索引，再插入新索引
                                self.index_manager.delete_from_indexes(table_name, change['old_data'], None)
                                self.index_manager.insert_into_indexes(table_name, change['new_data'], None)
                            break

                elif change['type'] == 'DELETE' and change['old_data']:
                    # 删除记录
                    for page_id, idx, rec in self.table_manager.scan_table_with_locations(table_name):
                        if self._records_match(rec.data, change['old_data']):
                            self.table_manager.delete_at(table_name, page_id, idx)
                            # 更新索引
                            if self.index_manager:
                                self.index_manager.delete_from_indexes(table_name, change['old_data'], None)
                            break

    def _maybe_lock_exclusive(self, table_name: str):
        if self.txn.isolation_level() == "SERIALIZABLE":
            TableLockManager.acquire_exclusive(table_name, self.session_id)

    def _maybe_release_autocommit_locks(self):
        if self.txn.isolation_level() == "SERIALIZABLE" and self.txn.autocommit():
            TableLockManager.release_all_for_session(self.session_id)

    def execute(self, ast: Statement) -> Dict[str, Any]:
        """执行SQL语句"""
        try:
            # DEBUG: 打印进入execute的AST类型
            # print(f"[EXECUTOR DEBUG] execute() with AST: {type(ast).__name__}")

            # 用户管理语句
            if isinstance(ast, CreateUserStatement):
                result = self._execute_create_user(ast)
            elif isinstance(ast, DropUserStatement):
                result = self._execute_drop_user(ast)
            elif isinstance(ast, GrantStatement):
                result = self._execute_grant(ast)
            elif isinstance(ast, RevokeStatement):
                result = self._execute_revoke(ast)
            # 表管理语句
            elif isinstance(ast, CreateTableStatement):
                result = self._execute_create_table(ast)
            elif isinstance(ast, DropTableStatement):
                result = self._execute_drop_table(ast)
            elif isinstance(ast, TruncateTableStatement):
                result = self._execute_truncate_table(ast)
            elif isinstance(ast, InsertStatement):
                result = self._execute_insert_immediate_undo(ast)
            elif isinstance(ast, SelectStatement):
                # 查询视图重写
                if (
                    isinstance(ast.from_table, str)
                    and hasattr(self.catalog, 'views')
                    and ast.from_table.lower() in self.catalog.views
                ):
                    # print(f"[EXECUTOR DEBUG] SELECT on view detected: view={ast.from_table}")
                    view_sql = self.catalog.get_view_definition(ast.from_table.lower())
                    # print(f"[EXECUTOR DEBUG] view SQL: {view_sql}")
                    from sql.lexer import SQLLexer
                    from sql.parser import SQLParser

                    lexer = SQLLexer(view_sql)
                    tokens = lexer.tokenize()
                    parser = SQLParser(tokens)
                    view_ast = parser.parse()
                    # print(f"[EXECUTOR DEBUG] parsed view AST: {type(view_ast).__name__} -> {view_ast}")

                    # 步骤 1: 执行视图定义，得到原始结果（list of dict）
                    view_result = self.execute(view_ast)
                    # print(f"[EXECUTOR DEBUG] view execution result meta: success={view_result.get('success')}, rows={len(view_result.get('data', []) ) if isinstance(view_result.get('data'), list) else 'N/A'}")
                    if not view_result.get("success") or not isinstance(
                        view_result.get("data"), list
                    ):
                        return view_result
                    current_rows = view_result["data"]

                    # 步骤 2: 应用外部WHERE过滤
                    if ast.where_clause:
                        # print(f"[EXECUTOR DEBUG] applying outer WHERE on {len(current_rows)} rows: {ast.where_clause}")
                        filtered_rows = []
                        for row in current_rows:
                            # 确保row是dict类型，如果不是则转换
                            row_dict = dict(row) if hasattr(row, '__dict__') or hasattr(row, 'data') else row
                            if self._evaluate_condition(ast.where_clause, row_dict):
                                filtered_rows.append(row_dict)
                        current_rows = filtered_rows
                        # print(f"[EXECUTOR DEBUG] rows after WHERE: {len(current_rows)}")

                    # 步骤 3: 投影
                    final_data = []
                    columns_to_project = (
                        view_ast.columns if ast.columns == ["*"] else ast.columns
                    )
                    is_select_all = columns_to_project == ["*"]
                    # print(f"[EXECUTOR DEBUG] projection columns: {columns_to_project}")
                    for row in current_rows:
                        if is_select_all:
                            proj = dict(row)
                        else:
                            proj = {}
                            for col in columns_to_project:
                                if isinstance(col, ColumnRef):
                                    col_name = col.column_name
                                else:
                                    col_name = str(col)
                                if col_name in row:
                                    proj[col_name] = row[col_name]
                        final_data.append(proj)
                    # print(f"[EXECUTOR DEBUG] final projected rows: {len(final_data)}")
                    return {
                        "type": "SELECT",
                        "success": True,
                        "data": final_data,
                        "message": f"查询成功，返回{len(final_data)}行",
                    }
                result = self._execute_select(ast)
            # 索引管理语句
            elif isinstance(ast, CreateIndexStatement):
                result = self._execute_create_index(ast)
            elif isinstance(ast, DropIndexStatement):
                result = self._execute_drop_index(ast)
            # 视图管理语句
            elif isinstance(ast, CreateViewStatement):
                result = self._execute_create_view(ast)
            elif isinstance(ast, DropViewStatement):
                result = self._execute_drop_view(ast)
            # 触发器管理语句
            elif isinstance(ast, CreateTriggerStatement):
                result = self._execute_create_trigger(ast)
            elif isinstance(ast, DropTriggerStatement):
                result = self._execute_drop_trigger(ast)
            # ALTER TABLE
            elif isinstance(ast, AlterTableStatement):
                result = self._execute_alter_table(ast)
            # 数据操作语句
            elif isinstance(ast, UpdateStatement):
                result = self._execute_update_with_undo(ast)
            elif isinstance(ast, DeleteStatement):
                result = self._execute_delete_with_undo(ast)
            # 事务管理语句
            elif isinstance(ast, BeginTransaction):
                txn_id = self.txn.begin(self.session_id)
                return {"type": "BEGIN", "success": True, "message": f"事务已开始 (id={txn_id})"}
            elif isinstance(ast, CommitTransaction):
                # 立即写入方案下，COMMIT 只需结束事务与释放资源
                active_id = self.txn.current_txn_id()
                # 在提交前，应用所有修改到表
                if active_id is not None:
                    self._apply_transaction_changes(active_id)
                self.txn.commit()
                if active_id is not None:
                    self._undo_log.pop(active_id, None)
                TableLockManager.release_all_for_session(self.session_id)
                return {"type": "COMMIT", "success": True, "message": "事务已提交"}
            elif isinstance(ast, RollbackTransaction):
                # 无活动事务时报错
                if not self.txn.in_txn():
                    return {"type": "ROLLBACK", "success": False, "message": "当前不在事务中，无法回滚"}
                self._rollback_playback()
                self._undo_log.pop(self.txn.current_txn_id(), None)
                TableLockManager.release_all_for_session(self.session_id)
                # 结束事务
                self.txn.commit()
                return {"type": "ROLLBACK", "success": True, "message": "事务已回滚"}
            elif isinstance(ast, SetAutocommit):
                switching_to_on = ast.enabled and self.txn.in_txn()
                if switching_to_on:
                    # MySQL 语义：切回 autocommit=1 会隐式提交当前事务
                    if self.txn.current_txn_id() is not None:
                        self._undo_log.pop(self.txn.current_txn_id(), None)
                self.txn.set_autocommit(ast.enabled)
                if ast.enabled:
                    TableLockManager.release_all_for_session(self.session_id)
                return {"type": "SET", "success": True, "message": f"AUTOCOMMIT={(1 if ast.enabled else 0)}"}
            elif isinstance(ast, SetIsolationLevel):
                self.txn.set_isolation_level(ast.level)
                TableLockManager.release_all_for_session(self.session_id)
                return {"type": "SET", "success": True, "message": f"ISOLATION LEVEL {ast.level}"}
            elif isinstance(ast, ShowStatement):
                return self._execute_show(ast)
            else:
                raise ValueError(f"不支持的语句类型: {type(ast)}")

            if self.txn.autocommit() and isinstance(
                ast, (InsertStatement, UpdateStatement, DeleteStatement, CreateTableStatement, DropIndexStatement, CreateIndexStatement, DropTableStatement, TruncateTableStatement)
            ):
                self._maybe_release_autocommit_locks()

            return result
        except Exception as e:
            return {
                "success": False,
                "error": str(e),
                "data": None,
                "message": f"SQL执行失败: {str(e)}",
            }
            # 统一异常返回结构，避免KeyError
            

    # --- 新增：CHECK 评估（NULL 视为通过，不违反约束） ---
    def _evaluate_check(self, condition: Expression, record_data: Dict[str, Any]) -> bool:
        try:
            # 如果任一侧取值为 None，按 SQL 三值逻辑视为 UNKNOWN，不违反约束
            if isinstance(condition, BinaryOp):
                left_val = self._evaluate_expression(condition.left, record_data)
                right_val = self._evaluate_expression(condition.right, record_data)
                if left_val is None or right_val is None:
                    return True
            return self._evaluate_condition(condition, record_data)
        except Exception:
            # 任意异常都视为不违反（保守处理），避免插入失败
            return True
            

    def _execute_create_user(self, stmt: CreateUserStatement) -> Dict[str, Any]:
        """执行CREATE USER"""
        # 检查用户是否已存在
        if hasattr(self.catalog, 'list_users') and stmt.username in (self.catalog.list_users() or []):
            if getattr(stmt, 'if_not_exists', False):
                return {
                    "type": "CREATE_USER",
                    "username": stmt.username,
                    "success": True,
                    "message": f"用户 {stmt.username} 已存在，已忽略 (IF NOT EXISTS)",
                }
            else:
                return {"success": False, "message": f"用户 {stmt.username} 已存在"}
        success = self.catalog.create_user(stmt.username, stmt.password)

        if success:
            return {
                "type": "CREATE_USER",
                "username": stmt.username,
                "success": True,
                "message": f"用户 {stmt.username} 创建成功",
            }
        else:
            return {"success": False, "message": f"用户 {stmt.username} 已存在"}

    def _execute_drop_user(self, stmt: DropUserStatement) -> Dict[str, Any]:
        """执行DROP USER"""
        # 检查用户是否已存在
        if hasattr(self.catalog, 'list_users') and stmt.username not in (self.catalog.list_users() or []):
            if getattr(stmt, 'if_exists', False):
                return {
                    "type": "DROP_USER",
                    "username": stmt.username,
                    "success": True,
                    "message": f"用户 {stmt.username} 不存在，已忽略 (IF EXISTS)",
                }
            else:
                return {"success": False, "message": f"用户 {stmt.username} 不存在"}
        success = self.catalog.drop_user(stmt.username)

        if success:
            return {
                "type": "DROP_USER",
                "username": stmt.username,
                "success": True,
                "message": f"用户 {stmt.username} 删除成功",
            }
        else:
            return {
                "success": False,
                "message": f"用户 {stmt.username} 不存在或无法删除",
            }

    def _execute_create_view(self, stmt):
        # 检查视图是否已存在
        if hasattr(self.catalog, 'views') and stmt.view_name in getattr(self.catalog, 'views', {}):
            if getattr(stmt, 'if_not_exists', False):
                return {
                    "type": "CREATE_VIEW",
                    "view_name": stmt.view_name,
                    "success": True,
                    "message": f"视图 {stmt.view_name} 已存在，已忽略 (IF NOT EXISTS)",
                }
            else:
                raise ValueError(f"视图 {stmt.view_name} 已存在")
        self.catalog.create_view(stmt.view_name, stmt.view_definition)
        return {
            "type": "CREATE_VIEW",
            "view_name": stmt.view_name,
            "success": True,
            "message": f"视图 {stmt.view_name} 创建成功",
        }

    def _execute_drop_view(self, stmt):
        if hasattr(self.catalog, 'views') and stmt.view_name not in getattr(self.catalog, 'views', {}):
            if getattr(stmt, 'if_exists', False):
                return {
                    "type": "DROP_VIEW",
                    "view_name": stmt.view_name,
                    "success": True,
                    "message": f"视图 {stmt.view_name} 不存在，已忽略 (IF EXISTS)",
                }
            else:
                raise ValueError(f"视图 {stmt.view_name} 不存在")
        self.catalog.drop_view(stmt.view_name)
        return {
            "type": "DROP_VIEW",
            "view_name": stmt.view_name,
            "success": True,
            "message": f"视图 {stmt.view_name} 删除成功",
        }

    def _execute_grant(self, stmt: GrantStatement) -> Dict[str, Any]:
        """执行GRANT"""
        success = self.catalog.grant_privilege(
            stmt.username, stmt.table_name, stmt.privilege
        )

        if success:
            return {
                "type": "GRANT",
                "privilege": stmt.privilege,
                "table_name": stmt.table_name,
                "username": stmt.username,
                "success": True,
                "message": f"成功授予用户 {stmt.username} 表 {stmt.table_name} 的 {stmt.privilege} 权限",
            }
        else:
            return {
                "success": False,
                "message": f"授权失败：用户 {stmt.username} 不存在",
            }

    def _execute_revoke(self, stmt: RevokeStatement) -> Dict[str, Any]:
        """执行REVOKE"""
        success = self.catalog.revoke_privilege(
            stmt.username, stmt.table_name, stmt.privilege
        )

        if success:
            return {
                "type": "REVOKE",
                "privilege": stmt.privilege,
                "table_name": stmt.table_name,
                "username": stmt.username,
                "success": True,
                "message": f"成功撤销用户 {stmt.username} 表 {stmt.table_name} 的 {stmt.privilege} 权限",
            }
        else:
            return {
                "success": False,
                "message": f"撤权失败：用户 {stmt.username} 不存在或无此权限",
            }

    # 立即写入 + Undo 的 INSERT
    def _execute_insert_immediate_undo(self, stmt: InsertStatement) -> Dict[str, Any]:
        """执行INSERT - 统一唯一性索引校验，支持DEFAULT、CHECK、FOREIGN KEY + 事务Undo"""
        schema = self.catalog.get_table_schema(stmt.table_name)
        if not schema:
            raise ValueError(f"表 {stmt.table_name} 不存在")

        self._maybe_lock_exclusive(stmt.table_name)
        all_before_results = []
        all_after_results = []
        inserted_count = 0

        # SERIALIZABLE: 写锁
        self._maybe_lock_exclusive(stmt.table_name)

        for value_row in stmt.values:
            record_data: Dict[str, Any] = {}
            if stmt.columns:
                if len(stmt.columns) != len(value_row):
                    raise ValueError("列数和值数不匹配")
                for i, col_name in enumerate(stmt.columns):
                    value = self._evaluate_expression(value_row[i], {})
                    record_data[col_name] = value
            else:
                if len(value_row) != len(schema.columns):
                    raise ValueError("值数和表列数不匹配")
                for i, column in enumerate(schema.columns):
                    value = self._evaluate_expression(value_row[i], {})
                    record_data[column.name] = value

            # 补全DEFAULT值
            for column in schema.columns:
                if column.name not in record_data or record_data[column.name] is None:
                    if hasattr(column, 'default') and column.default is not None:
                        # 类型转换：如果是数字类型，转换为int/float
                        if column.data_type.name in ("INTEGER", "BIGINT", "TINYINT"):
                            record_data[column.name] = int(column.default)
                        elif column.data_type.name in ("FLOAT", "DECIMAL"):
                            record_data[column.name] = float(column.default)
                        else:
                            record_data[column.name] = column.default
                # 如果依然没有值，且不是nullable，报错
                if column.name not in record_data and not column.nullable:
                    raise ValueError(f"列 {column.name} 不能为空")

            # 获取所有唯一性索引（主键、UNIQUE列、唯一索引、复合唯一索引）
            unique_indexes = []
            if self.index_manager and hasattr(self.index_manager, 'get_unique_indexes_for_table'):
                try:
                    unique_indexes = self.index_manager.get_unique_indexes_for_table(stmt.table_name)
                except:
                    unique_indexes = []

            # 插入前校验所有唯一性约束
            for index in unique_indexes:
                index_keys = [record_data.get(col) for col in index.columns]
                print(f"[DEBUG] 唯一性检测: index={index.name}, columns={index.columns}, keys={index_keys}")
                if all(key is not None for key in index_keys):
                    if hasattr(self.index_manager, 'lookup'):
                        existing = self.index_manager.lookup(index.name, index_keys)
                        print(f"[DEBUG] 索引管理器lookup: existing={existing}")
                    else:
                        # 简化的唯一性检查：扫描表
                        all_records = self.table_manager.scan_table(stmt.table_name)
                        print(f"[DEBUG] 扫描表记录数: {len(all_records)}")
                        existing = any(
                            all(record.data.get(col) == key for col, key in zip(index.columns, index_keys))
                            for record in all_records
                        )
<<<<<<< HEAD
                        print(f"[DEBUG] 扫描表唯一性检测: existing={existing}")
=======

>>>>>>> e4b6e56e
                    if existing:
                        constraint_columns = ", ".join(index.columns)
                        print(f"[DEBUG] 唯一约束冲突: 列 '{constraint_columns}' 的值 '{index_keys}' 已存在")
                        raise ValueError(
                            f"唯一约束冲突: 列 '{constraint_columns}' 的值 '{index_keys}' 已存在"
                        )

            # 校验CHECK约束
            for column in schema.columns:
                if hasattr(column, 'check') and column.check is not None:
                    context = record_data.copy()
                    if not self._evaluate_condition(column.check, context):
                        raise ValueError(f"CHECK约束不满足: {column.name}")
            if hasattr(schema, 'check_constraints'):
                for check_expr in schema.check_constraints:
                    context = record_data.copy()
                    if not self._evaluate_condition(check_expr, context):
                        raise ValueError("表级CHECK约束不满足")

            # 校验FOREIGN KEY约束
            for column in schema.columns:
                if hasattr(column, 'foreign_key') and column.foreign_key:
                    ref_value = record_data.get(column.name)
                    if ref_value is not None:
                        ref_table = column.foreign_key["ref_table"]
                        ref_column = column.foreign_key["ref_column"]
                        ref_schema = self.catalog.get_table_schema(ref_table)
                        if not ref_schema:
                            raise ValueError(f"外键引用表不存在: {ref_table}")
                        found = False
                        # 这里的全表扫描效率很低，未来可以用索引优化
                        for ref_record in self.table_manager.scan_table(ref_table):
                            if ref_record.data.get(ref_column) == ref_value:
                                found = True
                                break
                        if not found:
                            raise ValueError(
                                f"外键约束不满足: {column.name} -> {ref_table}({ref_column})"
                            )
            # 关键修复：在这里传递 new_data 给 BEFORE 触发器
            try:
                before_results = self._execute_triggers(stmt.table_name, "INSERT", "BEFORE", new_data=record_data)
                all_before_results.extend(before_results)
            except Exception as e:
                return {"type": "INSERT", "success": False, "message": f"BEFORE INSERT触发器失败: {e}"}


            # 对于事务中的INSERT，不直接插入到表，而是记录到事务状态
            if self.txn.in_txn() and self.txn.current_txn_id() is not None:
                # 记录到全局事务管理器
                global_txn_manager.record_table_modification(
                    self.txn.current_txn_id(),
                    stmt.table_name,
                    'INSERT',
                    None,
                    record_data
                )
                page_id, ridx = None, None
                record_id = None
            else:
<<<<<<< HEAD
                # 直接用insert_record返回(page_id, ridx)
                result = self.table_manager.insert_record(stmt.table_name, record_data)
                if isinstance(result, tuple) and len(result) == 2:
                    page_id, ridx = result
                    record_id = (page_id, ridx)
                else:
                    page_id, ridx = None, None
                    record_id = result

            # 索引维护（无论record_id为何都尝试写入索引，便于调试）
            if self.index_manager:
                if hasattr(self.index_manager, 'insert_into_indexes'):
                    print(f"[DEBUG] 调用insert_into_indexes: table={stmt.table_name}, record_data={record_data}, record_id={record_id}")
                    self.index_manager.insert_into_indexes(stmt.table_name, record_data, record_id)
                else:
                    # 兼容老版本索引管理器
                    table_indexes = self.index_manager.get_table_indexes(stmt.table_name)
                    for index_name in table_indexes:
                        index_info = self.index_manager.indexes.get(index_name)
                        if index_info and index_info.column_name in record_data:
                            btree = self.index_manager.get_index(index_name)
                            if btree:
                                key = record_data[index_info.column_name]
                                print(f"[DEBUG] 兼容索引写入: index={index_name}, key={key}, record_id={record_id}")
                                btree.insert(key, record_id)

            # 若在事务中，记录补偿删除的 Undo
            if self.txn.in_txn():
                if page_id is not None and ridx is not None:
                    self._push_undo({
                        "type": "INSERT",
                        "table": stmt.table_name,
                        "page_id": page_id,
                        "index": ridx,
                    })
=======
                # 非事务上下文，直接插入到表
                if hasattr(self.table_manager, 'insert_record_with_location'):
                    loc = self.table_manager.insert_record_with_location(stmt.table_name, record_data)
                    if not loc:
                        raise ValueError("插入记录失败")
                    page_id, ridx = loc
                    record_id = (page_id, ridx)
                else:
                    # 获取插入前的记录数，作为新记录的ID
                    all_records = self.table_manager.scan_table(stmt.table_name)
                    record_id = len(all_records)  # 新记录的ID

                    # 插入记录到表中
                    self.table_manager.insert_record(stmt.table_name, record_data)
                    page_id, ridx = None, None

                # 索引维护
                if self.index_manager:
                    if hasattr(self.index_manager, 'insert_into_indexes'):
                        self.index_manager.insert_into_indexes(stmt.table_name, record_data, record_id)
                    else:
                        # 兼容老版本索引管理器
                        table_indexes = self.index_manager.get_table_indexes(stmt.table_name)
                        for index_name in table_indexes:
                            index_info = self.index_manager.indexes.get(index_name)
                            if index_info and index_info.column_name in record_data:
                                btree = self.index_manager.get_index(index_name)
                                if btree:
                                    key = record_data[index_info.column_name]
                                    btree.insert(key, record_id)

                # 若在事务中，记录补偿删除的 Undo
                if self.txn.in_txn():
                    if page_id is not None and ridx is not None:
                        self._push_undo({
                            "type": "INSERT",
                            "table": stmt.table_name,
                            "page_id": page_id,
                            "index": ridx,
                        })
>>>>>>> e4b6e56e

            inserted_count += 1

        # --- 修改点2：在循环内部调用 AFTER 触发器 ---
            try:
                after_results = self._execute_triggers(stmt.table_name, "INSERT", "AFTER", new_data=record_data)
                all_after_results.extend(after_results)
            except Exception as e:
                # 注意: 如果AFTER触发器失败，操作已经发生，需要回滚整个语句。
                # 这里简化处理，直接返回错误。
                return {"type": "INSERT", "success": False, "message": f"AFTER INSERT触发器失败: {e}"}

        # --- 修改点3：更新返回结果 ---
        return {
            "type": "INSERT",
            "table_name": stmt.table_name,
            "rows_inserted": inserted_count,
            "success": True,
            "trigger_results": {
                "before": all_before_results,
                "after": all_after_results  # 现在这里包含了所有行的AFTER触发器结果
            },
            "message": f"成功插入 {inserted_count} 行到表 {stmt.table_name}",
        }
    def _execute_insert(self, stmt: InsertStatement) -> Dict[str, Any]:
        """执行INSERT - 修复版，正确处理记录ID（兼容版本）"""
        return self._execute_insert_immediate_undo(stmt)

    def _apply_commit(self):
        """提交当前事务的延迟写入（只处理INSERT）并更新索引"""
        txn_id = self.txn.current_txn_id()
        if txn_id is None:
            return
        pending = self._pending_inserts.get(txn_id, [])
        if not pending:
            return
        applied = 0
        for item in pending:
            table_name = item["table"]
            data = item["data"]
            # 实际插入（拿到RID）
            if hasattr(self.table_manager, 'insert_record_with_location'):
                loc = self.table_manager.insert_record_with_location(table_name, data)
                if not loc:
                    continue
                page_id, ridx = loc
                # 索引维护：写入RID
                if self.index_manager:
                    self.index_manager.insert_into_indexes(table_name, data, (page_id, ridx))
            applied += 1
        # 清理
        self._pending_inserts.pop(txn_id, None)

    def _discard_pending(self):
        txn_id = self.txn.current_txn_id()
        if txn_id is None:
            return
        self._pending_inserts.pop(txn_id, None)

    def _ensure_undo_stack(self) -> Optional[int]:
        txn_id = self.txn.current_txn_id()
        if txn_id is None:
            return None
        if txn_id not in self._undo_log:
            self._undo_log[txn_id] = []
        return txn_id

    def _push_undo(self, entry: Dict[str, Any]):
        txn_id = self._ensure_undo_stack()
        if txn_id is None:
            return
        self._undo_log[txn_id].append(entry)

    def _rollback_playback(self):
        txn_id = self.txn.current_txn_id()
        if txn_id is None:
            return
        stack = self._undo_log.get(txn_id, [])
        while stack:
            entry = stack.pop()
            typ = entry.get("type")
            table = entry.get("table")
            if typ == "UPDATE":
                page_id = entry["page_id"]
                idx = entry["index"]
                old_data = entry["old_data"]
                if hasattr(self.table_manager, 'update_at'):
                    self.table_manager.update_at(table, page_id, idx, old_data)
            elif typ == "DELETE":
                # 将旧值插回；可能插入到新位置
                old_data = entry["old_data"]
                if hasattr(self.table_manager, 'insert_record_with_location'):
                    self.table_manager.insert_record_with_location(table, old_data)
            elif typ == "INSERT":
                # 如果将来改为立即写入插入，这里需要补偿删除
                page_id = entry.get("page_id")
                idx = entry.get("index")
                if page_id is not None and idx is not None and hasattr(self.table_manager, 'delete_at'):
                    self.table_manager.delete_at(table, page_id, idx)
            else:
                pass

    def _execute_create_table(self, stmt: CreateTableStatement) -> Dict[str, Any]:
        """执行CREATE TABLE，支持 IF NOT EXISTS"""
        schema = self.catalog.get_table_schema(stmt.table_name)
        if schema:
            if getattr(stmt, 'if_not_exists', False):
                return {
                    "type": "CREATE_TABLE",
                    "table_name": stmt.table_name,
                    "success": True,
                    "message": f"表 {stmt.table_name} 已存在，已忽略 (IF NOT EXISTS)",
                }
            else:
                raise ValueError(f"表 {stmt.table_name} 已存在")

        columns = []

        for col_def in stmt.columns:
            # 转换数据类型
            data_type_map = {
                "INTEGER": DataType.INTEGER,
                "VARCHAR": DataType.VARCHAR,
                "FLOAT": DataType.FLOAT,
                "BOOLEAN": DataType.BOOLEAN,
                "CHAR": DataType.CHAR,
                "DECIMAL": DataType.DECIMAL,
                "DATE": DataType.DATE,
                "TIME": DataType.TIME,
                "DATETIME": DataType.DATETIME,
                "BIGINT": DataType.BIGINT,
                "TINYINT": DataType.TINYINT,
                "TEXT": DataType.TEXT,
            }

            data_type = data_type_map.get(col_def["type"])
            if not data_type:
                raise ValueError(f"不支持的数据类型: {col_def['type']}")

            # 解析约束
            nullable = True
            primary_key = False
            unique = False
            default = col_def.get("default")
            check = col_def.get("check")
            foreign_key = col_def.get("foreign_key")

            for constraint in col_def["constraints"]:
                if constraint == "NOT NULL":
                    nullable = False
                elif constraint == "PRIMARY KEY":
                    primary_key = True
                    nullable = False
                elif constraint == "UNIQUE":
                    unique = True

            column = ColumnDefinition(
                name=col_def["name"],
                data_type=data_type,
                max_length=col_def["length"],
                nullable=nullable,
                primary_key=primary_key,
                unique=unique,
                default=default,
                check=check,
                foreign_key=foreign_key,
            )
            columns.append(column)

        self.table_manager.create_table(stmt.table_name, columns)

        return {
            "type": "CREATE_TABLE",
            "table_name": stmt.table_name,
            "columns_created": len(columns),
            "success": True,
            "message": f"表 {stmt.table_name} 创建成功",
        }

    def _execute_drop_table(self, stmt: DropTableStatement) -> Dict[str, Any]:
        """执行DROP TABLE，支持 IF EXISTS"""
        schema = self.catalog.get_table_schema(stmt.table_name)
        if not schema:
            if getattr(stmt, 'if_exists', False):
                return {
                    "type": "DROP_TABLE",
                    "table_name": stmt.table_name,
                    "success": True,
                    "message": f"表 {stmt.table_name} 不存在，已忽略 (IF EXISTS)",
                }
            else:
                raise ValueError(f"表 {stmt.table_name} 不存在")

        # 删除表相关的所有索引
        if self.index_manager:
            indexes_to_drop = []
            for index_name, index_info in self.index_manager.indexes.items():
                if index_info.table_name == stmt.table_name:
                    indexes_to_drop.append(index_name)

            for index_name in indexes_to_drop:
                self.index_manager.drop_index(index_name)

        # 删除表数据和元数据
        self.table_manager.drop_table(stmt.table_name)

        return {
            "type": "DROP_TABLE",
            "table_name": stmt.table_name,
            "success": True,
            "message": f"表 {stmt.table_name} 删除成功",
        }

    def _execute_truncate_table(self, stmt: TruncateTableStatement) -> Dict[str, Any]:
        """执行TRUNCATE TABLE"""
        # 检查表是否存在
        schema = self.catalog.get_table_schema(stmt.table_name)
        if not schema:
            raise ValueError(f"表 {stmt.table_name} 不存在")

        # 清空表数据但保留结构
        cleared_count = self.table_manager.truncate_table(stmt.table_name)

        # 清理相关索引数据但保留索引结构
        if self.index_manager:
            table_indexes = self.index_manager.get_table_indexes(stmt.table_name)
            for index_name in table_indexes:
                btree = self.index_manager.get_index(index_name)
                if btree and hasattr(btree, 'clear'):
                    btree.clear()

        return {
            "type": "TRUNCATE_TABLE",
            "table_name": stmt.table_name,
            "rows_cleared": cleared_count,
            "success": True,
            "message": f"表 {stmt.table_name} 数据清空成功，共清除 {cleared_count} 行",
        }

    def _execute_insert(self, stmt: InsertStatement) -> Dict[str, Any]:
        """执行INSERT - 统一唯一性索引校验，支持DEFAULT、CHECK、FOREIGN KEY"""
        schema = self.catalog.get_table_schema(stmt.table_name)
        if not schema:
            raise ValueError(f"表 {stmt.table_name} 不存在")

        inserted_count = 0

        for value_row in stmt.values:
            # 构建记录数据
            record_data = {}

            if stmt.columns:
                # 指定了列名
                if len(stmt.columns) != len(value_row):
                    raise ValueError("列数和值数不匹配")

                for i, col_name in enumerate(stmt.columns):
                    value = self._evaluate_expression(value_row[i], {})
                    record_data[col_name] = value
            else:
                # 未指定列名，按顺序插入所有列
                if len(value_row) != len(schema.columns):
                    raise ValueError("值数和表列数不匹配")

                for i, column in enumerate(schema.columns):
                    value = self._evaluate_expression(value_row[i], {})
                    record_data[column.name] = value

            # 补全DEFAULT值
            for column in schema.columns:
                if column.name not in record_data or record_data[column.name] is None:
                    if column.default is not None:
                        # 类型转换：如果是数字类型，转换为int/float
                        if column.data_type.name in ("INTEGER", "BIGINT", "TINYINT"):
                            record_data[column.name] = int(column.default)
                        elif column.data_type.name in ("FLOAT", "DECIMAL"):
                            record_data[column.name] = float(column.default)
                        else:
                            record_data[column.name] = column.default
                # 如果依然没有值，且不是nullable，报错
                if column.name not in record_data and not column.nullable:
                    raise ValueError(f"列 {column.name} 不能为空")

            # 获取所有唯一性索引（主键、UNIQUE列、唯一索引、复合唯一索引）
            unique_indexes = (
                self.index_manager.get_unique_indexes_for_table(stmt.table_name)
                if self.index_manager
                else []
            )

            # 插入前校验所有唯一性约束
            for index in unique_indexes:
                index_keys = [record_data.get(col) for col in index.columns]
                print(f"[DEBUG] 唯一性检测: index={index.name}, columns={index.columns}, keys={index_keys}")
                if all(key is not None for key in index_keys):
                    if hasattr(self.index_manager, 'lookup'):
                        existing = self.index_manager.lookup(index.name, index_keys)
                        print(f"[DEBUG] 索引管理器lookup: existing={existing}")
                    else:
                        # 简化的唯一性检查：扫描表
                        all_records = self.table_manager.scan_table(stmt.table_name)
                        print(f"[DEBUG] 扫描表记录数: {len(all_records)}")
                        existing = any(
                            all(record.data.get(col) == key for col, key in zip(index.columns, index_keys))
                            for record in all_records
                        )
                        print(f"[DEBUG] 扫描表唯一性检测: existing={existing}")
                    if existing:
                        constraint_columns = ", ".join(index.columns)
                        print(f"[DEBUG] 唯一约束冲突: 列 '{constraint_columns}' 的值 '{index_keys}' 已存在")
                        raise ValueError(
                            f"唯一约束冲突: 列 '{constraint_columns}' 的值 '{index_keys}' 已存在"
                        )

            # 校验CHECK约束
            for column in schema.columns:
                if column.check is not None:
                    context = record_data.copy()
                    if not self._evaluate_check(column.check, context):
                        raise ValueError(f"CHECK约束不满足: {column.name}")
            for check_expr in getattr(schema, "check_constraints", []):
                context = record_data.copy()
                if not self._evaluate_check(check_expr, context):
                    raise ValueError("表级CHECK约束不满足")

            # 校验FOREIGN KEY约束
            for column in schema.columns:
                if column.foreign_key:
                    ref_value = record_data.get(column.name)
                    if ref_value is not None:
                        ref_table = column.foreign_key["ref_table"]
                        ref_column = column.foreign_key["ref_column"]
                        ref_schema = self.catalog.get_table_schema(ref_table)
                        if not ref_schema:
                            raise ValueError(f"外键引用表不存在: {ref_table}")
                        found = False
                        # 这里的全表扫描效率很低，未来可以用索引优化
                        for ref_record in self.table_manager.scan_table(ref_table):
                            if ref_record.data.get(ref_column) == ref_value:
                                found = True
                                break
                        if not found:
                            raise ValueError(
                                f"外键约束不满足: {column.name} -> {ref_table}({ref_column})"
                            )
            # 插入记录
            try:
                # 对于事务中的INSERT，不直接插入到表，而是记录到事务状态
                if self.txn.in_txn() and self.txn.current_txn_id() is not None:
                    # 记录到全局事务管理器
                    global_txn_manager.record_table_modification(
                        self.txn.current_txn_id(),
                        stmt.table_name,
                        'INSERT',
                        None,
                        record_data
                    )
                    inserted_count += 1
                else:
                    # 非事务上下文，直接插入到表
                    record_id = self.table_manager.insert_record(
                        stmt.table_name, record_data
                    )

                    # 新增：如果有索引管理器，同时更新索引
                    if self.index_manager:
                        self.index_manager.insert_into_indexes(
                            stmt.table_name, record_data, record_id
                        )

                    inserted_count += 1
            except Exception as e:
                raise ValueError(f"插入记录失败: {str(e)}")

        return {
            "type": "INSERT",
            "table_name": stmt.table_name,
            "rows_inserted": inserted_count,
            "success": True,
            "message": f"成功插入 {inserted_count} 行到表 {stmt.table_name}",
        }

    # 合并后的 _execute_select 函数
    def _execute_select(self, stmt: SelectStatement) -> Dict[str, Any]:
        """执行SELECT - 扩展支持JOIN和聚合函数 + 事务隔离级别"""

        # 递归获取结果集
        def eval_from(from_table):
            if isinstance(from_table, str):
                # 单表
                schema = self.catalog.get_table_schema(from_table)
                if not schema:
                    raise ValueError(f"表 {from_table} 不存在")

                # SERIALIZABLE: 申请读锁
                self._maybe_lock_shared(from_table)

                # 读取基线集合：取决于隔离级别
                base_records: List[Record] = []
                level = self.txn.isolation_level()
                # 修复：在显式事务中，无论autocommit状态如何，都应该能看到当前事务的修改
                in_txn_ctx = self.txn.in_txn()

                # 根据隔离级别获取可见数据
                if in_txn_ctx:
                    txn_id = self.txn.current_txn_id()
                    if level == "READ UNCOMMITTED":
                        # 读未提交：可以看到所有数据，包括未提交的修改
                        # 需要合并已提交的数据和所有未提交的修改
                        all_rows = self.table_manager.scan_table(from_table)
                        base_records = all_rows

                        # 添加所有其他事务的未提交修改
                        active_transactions = global_txn_manager.get_active_transactions()
                        for txn in active_transactions:
                            if txn.txn_id != txn_id and from_table in txn.pending_changes:
                                for change in txn.pending_changes[from_table]:
                                    if change['type'] == 'INSERT' and change['new_data']:
                                        base_records.append(Record(dict(change['new_data'])))
                                    elif change['type'] == 'UPDATE' and change['new_data']:
                                        # 替换已存在的记录
                                        for i, row in enumerate(base_records):
                                            if self._records_match(row.data, change['old_data']):
                                                base_records[i] = Record(dict(change['new_data']))
                                                break
                                    elif change['type'] == 'DELETE' and change['old_data']:
                                        # 移除被删除的记录
                                        base_records = [row for row in base_records
                                                      if not self._records_match(row.data, change['old_data'])]
                    else:
                        # READ COMMITTED, REPEATABLE READ, SERIALIZABLE: 只能看到已提交的数据
                        # 需要过滤掉其他事务的未提交修改
                        all_rows = self.table_manager.scan_table(from_table)
                        base_records = self._filter_uncommitted_data(all_rows, from_table, txn_id, level)
                else:
                    # 非事务上下文
                    all_rows = self.table_manager.scan_table(from_table)
                    if level == "READ UNCOMMITTED":
                        # 读未提交：可以看到所有数据，包括未提交的修改
                        base_records = all_rows

                        # 添加所有其他事务的未提交修改
                        active_transactions = global_txn_manager.get_active_transactions()
                        for txn in active_transactions:
                            if from_table in txn.pending_changes:
                                for change in txn.pending_changes[from_table]:
                                    if change['type'] == 'INSERT' and change['new_data']:
                                        base_records.append(Record(dict(change['new_data'])))
                                    elif change['type'] == 'UPDATE' and change['new_data']:
                                        # 替换已存在的记录
                                        for i, row in enumerate(base_records):
                                            if self._records_match(row.data, change['old_data']):
                                                base_records[i] = Record(dict(change['new_data']))
                                                break
                                    elif change['type'] == 'DELETE' and change['old_data']:
                                        # 移除被删除的记录
                                        base_records = [row for row in base_records
                                                      if not self._records_match(row.data, change['old_data'])]
                    else:
                        # 其他隔离级别：只能看到已提交的数据
                        base_records = self._filter_uncommitted_data(all_rows, from_table, None, level)

                # 当前事务的修改（仅当前会话可见）
                extra_rows: List[Record] = []
                if in_txn_ctx:
                    txn_id = self.txn.current_txn_id()
                    # 获取当前事务的修改
                    active_transactions = global_txn_manager.get_active_transactions()
                    for txn in active_transactions:
                        if txn.txn_id == txn_id and from_table in txn.pending_changes:
                            for change in txn.pending_changes[from_table]:
                                if change['type'] == 'INSERT' and change['new_data']:
                                    extra_rows.append(Record(dict(change['new_data'])))
                                elif change['type'] == 'UPDATE' and change['new_data']:
                                    # 更新现有记录
                                    for i, record in enumerate(base_records):
                                        if self._records_match(record.data, change['old_data']):
                                            base_records[i] = Record(dict(change['new_data']))
                                            break
                                elif change['type'] == 'DELETE' and change['old_data']:
                                    # 删除记录
                                    base_records = [r for r in base_records if not self._records_match(r.data, change['old_data'])]

                return base_records + extra_rows, from_table
            elif isinstance(from_table, JoinClause):
                # JOIN
                left_records, left_name = eval_from(from_table.left)
                right_records, right_name = eval_from(from_table.right)
                result = []
                for lrow in left_records:
                    for rrow in right_records:
                        # 合并两表数据，字段加前缀
                        merged = {}
                        for k, v in lrow.data.items():
                            merged[f"{left_name}.{k}"] = v
                        for k, v in rrow.data.items():
                            merged[f"{right_name}.{k}"] = v
                        # ON条件上下文
                        if self._evaluate_condition(from_table.on, merged):
                            result.append(type(lrow)(merged))
                return result, f"({left_name} {from_table.join_type} JOIN {right_name})"
            else:
                raise ValueError("未知的from_table类型")

        all_records, from_name = eval_from(stmt.from_table)

        # WHERE过滤
        filtered_records = []
        for record in all_records:
            context = record.data.copy()
            # 对于单表，去除所有表前缀（兼容视图嵌套）
            if isinstance(stmt.from_table, str):
                context = {k.split(".")[-1]: v for k, v in context.items()}
            if stmt.where_clause is None or self._evaluate_condition(stmt.where_clause, context):
                # 只保留过滤后的context，便于后续投影
                record._filtered_context = context
                filtered_records.append(record)

        # 如果存在 GROUP BY
        if getattr(stmt, 'group_by', None):
            # 构建分组
            groups: Dict[tuple, List[Any]] = {}
            group_key_names: List[str] = []
            # 预先解析 group key 名称（按列名）
            for g in stmt.group_by:
                group_key_names.append(g.column_name if isinstance(g, ColumnRef) else str(g))

            def build_group_key(ctx: Dict[str, Any]) -> tuple:
                keys = []
                for g in stmt.group_by:
                    if isinstance(g, ColumnRef):
                        keys.append(self._evaluate_expression(g, ctx))
                    else:
                        # 简化实现：只支持列名
                        keys.append(ctx.get(str(g)))
                return tuple(keys)

            for rec in filtered_records:
                ctx = getattr(rec, '_filtered_context', rec.data)
                key = build_group_key(ctx)
                groups.setdefault(key, []).append(ctx)

            # 判断是否含聚合
            has_agg = any(isinstance(c, AggregateFunction) for c in stmt.columns)

            result_records: List[Dict[str, Any]] = []
            if has_agg:
                # 逐组计算聚合
                for key_tuple, rows in groups.items():
                    row_out: Dict[str, Any] = {}
                    # 输出分组键
                    for idx, name in enumerate(group_key_names):
                        row_out[name] = key_tuple[idx]

                    for col in stmt.columns:
                        if isinstance(col, AggregateFunction):
                            func = col.func_name.upper()
                            arg = col.arg
                            if func == "COUNT":
                                if arg == "*":
                                    row_out["COUNT"] = len(rows)
                                elif isinstance(arg, ColumnRef):
                                    non_null = 0
                                    for r in rows:
                                        val = self._evaluate_expression(arg, r)
                                        if val is not None:
                                            non_null += 1
                                    row_out["COUNT"] = non_null
                                else:
                                    raise ValueError("COUNT参数不支持")
                            elif func == "SUM":
                                if isinstance(arg, ColumnRef):
                                    vals = [self._evaluate_expression(arg, r) for r in rows]
                                    row_out["SUM"] = sum(v for v in vals if v is not None)
                                else:
                                    raise ValueError("SUM参数不支持")
                            elif func == "AVG":
                                if isinstance(arg, ColumnRef):
                                    vals = [self._evaluate_expression(arg, r) for r in rows]
                                    vals = [v for v in vals if v is not None]
                                    row_out["AVG"] = (sum(vals) / len(vals) if vals else None)
                                else:
                                    raise ValueError("AVG参数不支持")
                            elif func == "MIN":
                                if isinstance(arg, ColumnRef):
                                    vals = [self._evaluate_expression(arg, r) for r in rows]
                                    vals = [v for v in vals if v is not None]
                                    row_out["MIN"] = (min(vals) if vals else None)
                                else:
                                    raise ValueError("MIN参数不支持")
                            elif func == "MAX":
                                if isinstance(arg, ColumnRef):
                                    vals = [self._evaluate_expression(arg, r) for r in rows]
                                    vals = [v for v in vals if v is not None]
                                    row_out["MAX"] = (max(vals) if vals else None)
                                else:
                                    raise ValueError("MAX参数不支持")
                            else:
                                raise ValueError(f"不支持的聚合函数: {func}")
                        elif isinstance(col, ColumnRef):
                            # 非聚合列必须在分组键中
                            if col.column_name in group_key_names:
                                row_out[col.column_name] = row_out.get(col.column_name)
                            else:
                                raise ValueError("GROUP BY 查询中，非聚合列必须包含在分组键中")
                        elif isinstance(col, str) and col == "*":
                            # 忽略 * 在分组+聚合场景
                            pass
                        else:
                            raise ValueError("GROUP BY 查询的列仅支持分组列或聚合函数")
                    result_records.append(row_out)
            else:
                # 无聚合：返回唯一分组键
                for key_tuple in groups:
                    row_out = {}
                    for idx, name in enumerate(group_key_names):
                        row_out[name] = key_tuple[idx]
                    result_records.append(row_out)

        else:
            # 检查是否有聚合函数（无分组 -> 全表聚合）
            if any(isinstance(col, AggregateFunction) for col in stmt.columns):
                agg_result = {}
                for col in stmt.columns:
                    if isinstance(col, AggregateFunction):
                        func = col.func_name.upper()
                        arg = col.arg
                        if func == "COUNT":
                            if arg == "*":
                                agg_result["COUNT"] = len(filtered_records)
                            elif isinstance(arg, ColumnRef):
                                non_null = 0
                                for r in filtered_records:
                                    ctx = getattr(r, '_filtered_context', r.data)
                                    val = self._evaluate_expression(arg, ctx)
                                    if val is not None:
                                        non_null += 1
                                agg_result["COUNT"] = non_null
                            else:
                                raise ValueError("COUNT参数不支持")
                        elif func == "SUM":
                            if isinstance(arg, ColumnRef):
                                values = [
                                    self._evaluate_expression(arg, getattr(r, '_filtered_context', r.data))
                                    for r in filtered_records
                                ]
                                agg_result["SUM"] = sum(v for v in values if v is not None)
                            else:
                                raise ValueError("SUM参数不支持")
                        elif func == "AVG":
                            if isinstance(arg, ColumnRef):
                                values = [
                                    self._evaluate_expression(arg, getattr(r, '_filtered_context', r.data))
                                    for r in filtered_records
                                ]
                                values = [v for v in values if v is not None]
                                agg_result["AVG"] = (
                                    sum(values) / len(values) if values else None
                                )
                            else:
                                raise ValueError("AVG参数不支持")
                        elif func == "MIN":
                            if isinstance(arg, ColumnRef):
                                values = [
                                    self._evaluate_expression(arg, getattr(r, '_filtered_context', r.data))
                                    for r in filtered_records
                                ]
                                values = [v for v in values if v is not None]
                                agg_result["MIN"] = min(values) if values else None
                            else:
                                raise ValueError("MIN参数不支持")
                        elif func == "MAX":
                            if isinstance(arg, ColumnRef):
                                values = [
                                    self._evaluate_expression(arg, getattr(r, '_filtered_context', r.data))
                                    for r in filtered_records
                                ]
                                values = [v for v in values if v is not None]
                                agg_result["MAX"] = max(values) if values else None
                            else:
                                raise ValueError("MAX参数不支持")
                        else:
                            raise ValueError(f"不支持的聚合函数: {func}")
                result_records = [agg_result]
            else:
                # 选择列（原有逻辑）
                result_records = []
                for record in filtered_records:
                    context = getattr(record, '_filtered_context', record.data)
                    if stmt.columns == ["*"]:
                        # 返回所有表结构定义的字段
                        row = {}
                        schema = self.catalog.get_table_schema(
                            from_name if isinstance(from_name, str) else stmt.from_table
                        )
                        for col in schema.columns:
                            row[col.name] = record.data.get(col.name)
                        result_records.append(row)
                    else:
                        selected_data = {}
                        for col in stmt.columns:
                            if isinstance(col, ColumnRef):
                                col_name = col.column_name
                                if col_name in context:
                                    selected_data[col_name] = context[col_name]
                                else:
                                    matches = [
                                        k
                                        for k in record.data
                                        if k.endswith(f".{col.column_name}")
                                        or k == col.column_name
                                    ]
                                    if len(matches) == 1:
                                        selected_data[col_name] = context[matches[0]]
                                    elif len(matches) == 0:
                                        raise ValueError(f"列 {col_name} 不存在")
                                    else:
                                        raise ValueError(f"列 {col.column_name} 不明确，请加表前缀")
                            elif isinstance(col, AggregateFunction):
                                raise ValueError("聚合函数只能单独出现在SELECT列表中")
                            else:
                                if col in context:
                                    selected_data[col] = context[col]
                                else:
                                    raise ValueError(f"列 {col} 不存在")
                        result_records.append(selected_data)
        # print(f"[EXECUTOR DEBUG] _execute_select: rows_projected={len(result_records)}")

        # ORDER BY 排序
        if getattr(stmt, 'order_by', None):
            def sort_key(row: Dict[str, Any]):
                keys = []
                for item in stmt.order_by:
                    name = item.expr.column_name if isinstance(item.expr, ColumnRef) else str(item.expr)
                    keys.append(row.get(name))
                return tuple(keys)
            # Python的排序无法为不同列设置不同方向一次完成，采用链式稳定排序（从次关键字到主关键字）
            for item in reversed(stmt.order_by):
                name = item.expr.column_name if isinstance(item.expr, ColumnRef) else str(item.expr)
                reverse = (item.direction.upper() == "DESC")
                result_records.sort(key=lambda r: r.get(name), reverse=reverse)

        return {
            "type": "SELECT",
            "table_name": from_name,
            "rows_returned": len(result_records),
            "data": result_records,
            "success": True,
            "message": f"查询返回 {len(result_records)} 行",
        }

    def _execute_create_index(self, stmt: CreateIndexStatement) -> Dict[str, Any]:
        """执行CREATE INDEX，支持 IF NOT EXISTS"""
        # 检查索引是否已存在
        if self.index_manager and stmt.index_name in getattr(self.index_manager, 'indexes', {}):
            if getattr(stmt, 'if_not_exists', False):
                return {
                    "type": "CREATE_INDEX",
                    "index_name": stmt.index_name,
                    "success": True,
                    "message": f"索引 {stmt.index_name} 已存在，已忽略 (IF NOT EXISTS)",
                }
            else:
                raise ValueError(f"索引 {stmt.index_name} 已存在")
        if not self.index_manager:
            raise ValueError("索引管理器未初始化")

        schema = self.catalog.get_table_schema(stmt.table_name)
        if not schema:
            raise ValueError(f"表 {stmt.table_name} 不存在")

        column_exists = any(col.name == stmt.column_name for col in schema.columns)
        if not column_exists:
            raise ValueError(f"列 {stmt.column_name} 不存在于表 {stmt.table_name}")

        success = self.index_manager.create_index(
            stmt.index_name, stmt.table_name, stmt.column_name, stmt.is_unique
        )

        if not success:
            raise ValueError(f"索引 {stmt.index_name} 已存在")

        # 为现有数据构建索引，使用正确的记录ID
        self._build_index_for_existing_data(
            stmt.index_name, stmt.table_name, stmt.column_name
        )

        return {
            "type": "CREATE_INDEX",
            "index_name": stmt.index_name,
            "table_name": stmt.table_name,
            "column_name": stmt.column_name,
            "success": True,
            "message": f"索引 {stmt.index_name} 创建成功",
        }

    def _execute_drop_index(self, stmt: DropIndexStatement) -> Dict[str, Any]:
        """执行DROP INDEX，支持 IF EXISTS"""
        if self.index_manager and stmt.index_name not in getattr(self.index_manager, 'indexes', {}):
            if getattr(stmt, 'if_exists', False):
                return {
                    "type": "DROP_INDEX",
                    "index_name": stmt.index_name,
                    "success": True,
                    "message": f"索引 {stmt.index_name} 不存在，已忽略 (IF EXISTS)",
                }
            else:
                raise ValueError(f"索引 {stmt.index_name} 不存在")
        if not self.index_manager:
            raise ValueError("索引管理器未初始化")

        success = self.index_manager.drop_index(stmt.index_name)
        if not success:
            raise ValueError(f"索引 {stmt.index_name} 不存在")

        return {
            "type": "DROP_INDEX",
            "index_name": stmt.index_name,
            "success": True,
            "message": f"索引 {stmt.index_name} 删除成功",
        }

    def _build_index_for_existing_data(self, index_name: str, table_name: str, column_name: str):
        """为现有数据构建索引 - 修复版"""
        btree = self.index_manager.get_index(index_name)
        if not btree:
            return

        all_records = self.table_manager.scan_table(table_name)

        for record_id, record in enumerate(all_records):
            if column_name in record.data:
                key = record.data[column_name]
                btree.insert(key, record_id)  # 存储正确的记录ID

    def _try_index_scan(self, table_name: str, where_clause: Expression) -> Optional[List[Record]]:
        """尝试使用索引扫描优化查询 - 修复版"""
        if not self.index_manager:
            return None

        index_info = self._analyze_where_for_index(table_name, where_clause)
        if not index_info:
            return None

        index_name, column_name, operator, value = index_info
        btree = self.index_manager.get_index(index_name)
        if not btree:
            return None

        if operator == "=":
            # 精确查找
            record_id = btree.search(value)
            if record_id is not None:
                if isinstance(record_id, (list, tuple)):
                    record_ids = list(record_id)
                else:
                    record_ids = [record_id]
                return self._get_records_by_ids(table_name, record_ids)
        elif operator in ["<", "<=", ">", ">="]:
            # 范围查询
            if operator in ["<", "<="]:
                results = btree.range_search(float("-inf"), value)
            else:
                results = btree.range_search(value, float("inf"))

            record_ids = [record_id for _, record_id in results]
            return self._get_records_by_ids(table_name, record_ids)

        return None

    def _analyze_where_for_index(self, table_name: str, where_clause: Expression) -> Optional[tuple]:
        """分析WHERE条件，看是否可以使用索引"""
        if not isinstance(where_clause, BinaryOp):
            return None

        if isinstance(where_clause.left, ColumnRef) and isinstance(where_clause.right, Literal):
            column_name = where_clause.left.column_name
            operator = where_clause.operator
            value = where_clause.right.value

            available_indexes = self.index_manager.get_table_indexes(table_name)
            for index_name in available_indexes:
                index_info = self.index_manager.indexes.get(index_name)
                if index_info and index_info.column_name == column_name:
                    return (index_name, column_name, operator, value)

        return None

    def _get_records_by_ids(self, table_name: str, record_ids: List[int]) -> List[Record]:
        """根据记录ID获取记录 - 修复版"""
        if hasattr(self.table_manager, 'scan_table_with_locations'):
            # 使用位置信息的版本
            rid_set = set(record_ids)
            results: List[Record] = []
            for page_id, idx, rec in self.table_manager.scan_table_with_locations(table_name):
                if (page_id, idx) in rid_set:
                    results.append(rec)
            return results
        else:
            # 兼容老版本
            all_records = self.table_manager.scan_table(table_name)
            result = []
            for record_id in record_ids:
                if 0 <= record_id < len(all_records):
                    result.append(all_records[record_id])
            return result
    # 在 executor.py 文件中，找到并替换此函数
    def _execute_update_with_undo(self, stmt: UpdateStatement) -> Dict[str, Any]:
        """执行UPDATE with Undo支持和触发器数据传递"""
        self._maybe_lock_exclusive(stmt.table_name)
        schema = self.catalog.get_table_schema(stmt.table_name)
        if not schema:
            raise ValueError(f"表 {stmt.table_name} 不存在")

        updates: Dict[str, Any] = {}
        for set_clause in stmt.set_clauses:
            updates[set_clause["column"]] = self._evaluate_expression(set_clause["value"], {})

        updated = 0
        all_before_results = []
        all_after_results = []
        
        # 需要一个可修改的列表来迭代，因为我们可能在循环中删除
        records_to_process = list(self.table_manager.scan_table_with_locations(stmt.table_name))

<<<<<<< HEAD
        for page_id, idx, rec in records_to_process:
            if stmt.where_clause is None or self._evaluate_condition(stmt.where_clause, rec.data):
                old_data = dict(rec.data)
                new_data = old_data.copy()
                new_data.update(updates)
=======
        # 如果支持位置更新
        if hasattr(self.table_manager, 'scan_table_with_locations') and hasattr(self.table_manager, 'update_at'):
            for page_id, idx, rec in self.table_manager.scan_table_with_locations(stmt.table_name):
                if stmt.where_clause is None or self._evaluate_condition(stmt.where_clause, rec.data):
                    old_data = dict(rec.data)
                    new_data = dict(old_data)
                    new_data.update(updates)
                    # 对于事务中的UPDATE，不直接修改表，而是记录到事务状态
                    if self.txn.in_txn() and self.txn.current_txn_id() is not None:
                        # 记录到全局事务管理器
                        global_txn_manager.record_table_modification(
                            self.txn.current_txn_id(),
                            stmt.table_name,
                            'UPDATE',
                            old_data,
                            new_data
                        )
                        # 写入undo
                        self._push_undo({
                            "type": "UPDATE",
                            "table": stmt.table_name,
                            "page_id": page_id,
                            "index": idx,
                            "old_data": old_data,
                        })
                        updated += 1
                    else:
                        # 非事务上下文，直接修改表
                        if self.table_manager.update_at(stmt.table_name, page_id, idx, new_data):
                            updated += 1
        else:
            # 兼容版本
            condition_func = None
            if stmt.where_clause:
                condition_func = lambda record_data: self._evaluate_condition(stmt.where_clause, record_data)

            if hasattr(self.table_manager, 'update_records'):
                updated = self.table_manager.update_records(stmt.table_name, updates, condition_func)
>>>>>>> e4b6e56e

                # 关键修复：传递 old_data 和 new_data
                try:
                    before_results = self._execute_triggers(stmt.table_name, "UPDATE", "BEFORE", new_data=new_data, old_data=old_data)
                    all_before_results.extend(before_results)
                except Exception as e:
                    return {"type": "UPDATE", "success": False, "message": f"BEFORE UPDATE触发器失败: {e}"}

                # (实际更新和写入Undo日志的代码保持不变)
                if self.table_manager.update_at(stmt.table_name, page_id, idx, new_data):
                    updated += 1
                    self._push_undo({"type": "UPDATE", "table": stmt.table_name, "page_id": page_id, "index": idx, "old_data": old_data})

                    # 关键修复：传递 old_data 和 new_data
                    try:
                        after_results = self._execute_triggers(stmt.table_name, "UPDATE", "AFTER", new_data=new_data, old_data=old_data)
                        all_after_results.extend(after_results)
                    except Exception as e:
                        # 注意：如果AFTER触发器失败，理论上应回滚该行的更新
                        return {"type": "UPDATE", "success": False, "message": f"AFTER UPDATE触发器失败: {e}"}

        return {
            "type": "UPDATE",
            "table_name": stmt.table_name,
            "rows_updated": updated,
            "success": True,
            "message": f"成功更新 {updated} 行",
            "trigger_results": { "before": all_before_results, "after": all_after_results }
        }
    def _execute_update(self, stmt: UpdateStatement) -> Dict[str, Any]:
        """执行UPDATE语句（兼容版本）"""
        return self._execute_update_with_undo(stmt)

    def _execute_delete_with_undo(self, stmt: DeleteStatement) -> Dict[str, Any]:
        """执行DELETE with Undo支持"""
        # SERIALIZABLE: 写锁
        self._maybe_lock_exclusive(stmt.table_name)

        schema = self.catalog.get_table_schema(stmt.table_name)
        if not schema:
            raise ValueError(f"表 {stmt.table_name} 不存在")

        # 执行BEFORE DELETE触发器
        before_results = self._execute_triggers(stmt.table_name, "DELETE", "BEFORE")
        
        # 检查BEFORE触发器是否都成功
        for result in before_results:
            if not result.get("success", False):
                return {
                    "type": "DELETE",
                    "success": False,
                    "message": f"BEFORE DELETE触发器失败: {result.get('message', '')}"
                }

        deleted = 0

        # 如果支持位置删除
        if hasattr(self.table_manager, 'scan_table_with_locations') and hasattr(self.table_manager, 'delete_at'):
            for page_id, idx, rec in self.table_manager.scan_table_with_locations(stmt.table_name):
                if stmt.where_clause is None or self._evaluate_condition(stmt.where_clause, rec.data):
                    old_data = dict(rec.data)
                    # 对于事务中的DELETE，不直接删除表，而是记录到事务状态
                    if self.txn.in_txn() and self.txn.current_txn_id() is not None:
                        # 记录到全局事务管理器
                        global_txn_manager.record_table_modification(
                            self.txn.current_txn_id(),
                            stmt.table_name,
                            'DELETE',
                            old_data,
                            None
                        )
                        # 写入undo
                        self._push_undo({
                            "type": "DELETE",
                            "table": stmt.table_name,
                            "page_id": page_id,
                            "index": idx,
                            "old_data": old_data,
                        })
                        deleted += 1
                    else:
                        # 非事务上下文，直接删除表
                        if self.table_manager.delete_at(stmt.table_name, page_id, idx):
                            deleted += 1
        else:
            # 兼容版本
            condition_func = None
            if stmt.where_clause:
                condition_func = lambda record_data: self._evaluate_condition(stmt.where_clause, record_data)

            if hasattr(self.table_manager, 'delete_records'):
                deleted = self.table_manager.delete_records(stmt.table_name, condition_func)

        # 执行AFTER DELETE触发器
        after_results = self._execute_triggers(stmt.table_name, "DELETE", "AFTER")

        return {
            "type": "DELETE",
            "table_name": stmt.table_name,
            "rows_deleted": deleted,
            "success": True,
            "message": f"成功删除 {deleted} 行",
            "trigger_results": {
                "before": before_results,
                "after": after_results
            }
        }

    def _execute_delete(self, stmt: DeleteStatement) -> Dict[str, Any]:
        """执行DELETE语句（兼容版本）"""
        return self._execute_delete_with_undo(stmt)

    def _evaluate_expression(self, expr: Expression, context: Dict[str, Any]) -> Any:
        if isinstance(expr, Literal):
            return expr.value
        elif isinstance(expr, ColumnRef):
            if hasattr(expr, 'table_name') and expr.table_name:
                # 优先查找带前缀
                key = f"{expr.table_name}.{expr.column_name}"
                if key in context:
                    return context[key]
            # 回退查找无前缀
            col_name = expr.column_name if hasattr(expr, 'column_name') else str(expr)
            return context.get(col_name)
        else:
            raise ValueError(f"不支持的表达式类型: {type(expr)}")

    def _evaluate_condition(self, condition: Expression, record_data: Dict[str, Any]) -> bool:
        """评估WHERE条件"""
        if isinstance(condition, BinaryOp):
            left_val = self._evaluate_expression(condition.left, record_data)
            right_val = self._evaluate_expression(condition.right, record_data)

            op_func = self.comparison_ops.get(condition.operator)
            if not op_func:
                raise ValueError(f"不支持的操作符: {condition.operator}")

            return op_func(left_val, right_val)

        elif isinstance(condition, LogicalOp):
            left_result = self._evaluate_condition(condition.left, record_data)
            right_result = self._evaluate_condition(condition.right, record_data)

            if condition.operator == "AND":
                return left_result and right_result
            elif condition.operator == "OR":
                return left_result or right_result
            else:
                raise ValueError(f"不支持的逻辑操作符: {condition.operator}")

        else:
            raise ValueError(f"不支持的条件类型: {type(condition)}")

    def _execute_show(self, stmt: ShowStatement) -> Dict[str, Any]:
        """执行SHOW语句"""
        if stmt.show_type == "AUTOCOMMIT":
            autocommit = self.txn.autocommit()
            return {
                "type": "SHOW",
                "success": True,
                "message": f"autocommit = {'1' if autocommit else '0'}",
                "data": [{"autocommit": autocommit}]
            }
        elif stmt.show_type == "ISOLATION_LEVEL":
            isolation = self.txn.isolation_level()
            return {
                "type": "SHOW",
                "success": True,
                "message": f"isolation level = {isolation}",
                "data": [{"isolation_level": isolation}]
            }
        else:
            return {
                "type": "SHOW",
                "success": False,
                "message": f"不支持的SHOW类型: {stmt.show_type}",
                "data": []
            }

    def execute_sqls(self, sqls: str) -> list:
        """支持多条SQL（以英文分号分隔）依次执行，返回所有结果"""
        stmts = [s.strip() for s in sqls.split(';') if s.strip()]
        results = []
        for stmt in stmts:
            # 每条语句补英文分号
            if not stmt.endswith(';'):
                stmt += ';'
            try:
                from sql.lexer import SQLLexer
                from sql.parser import SQLParser
                lexer = SQLLexer(stmt)
                tokens = lexer.tokenize()
                parser = SQLParser(tokens)
                ast = parser.parse()
                res = self.execute(ast)
                results.append(res)
            except Exception as e:
                results.append({"success": False, "error": str(e), "message": f"SQL执行失败: {e}"})
        return results

    # =============== 触发器执行方法 ===============
    def _execute_create_trigger(self, ast: CreateTriggerStatement) -> Dict[str, Any]:
        """执行CREATE TRIGGER语句"""
        # 权限检查 - 需要CREATE权限
        if self.current_user and not self.catalog.check_privilege(self.current_user, ast.table_name, "CREATE"):
            return {"success": False, "message": f"用户 {self.current_user} 没有表 {ast.table_name} 的CREATE权限"}

        try:
            success = self.catalog.create_trigger(
                ast.trigger_name,
                ast.timing,
                ast.event,
                ast.table_name,
                ast.statement
            )
            
            if success:
                return {
                    "type": "CREATE_TRIGGER",
                    "success": True,
                    "message": f"触发器 {ast.trigger_name} 创建成功"
                }
            else:
                return {
                    "type": "CREATE_TRIGGER",
                    "success": False,
                    "message": f"触发器 {ast.trigger_name} 已存在"
                }
                
        except Exception as e:
            return {
                "type": "CREATE_TRIGGER",
                "success": False,
                "message": f"创建触发器失败: {str(e)}"
            }

    def _execute_drop_trigger(self, ast: DropTriggerStatement) -> Dict[str, Any]:
        """执行DROP TRIGGER语句"""
        try:
            success = self.catalog.drop_trigger(ast.trigger_name, ast.if_exists)
            
            if success:
                return {
                    "type": "DROP_TRIGGER",
                    "success": True,
                    "message": f"触发器 {ast.trigger_name} 删除成功"
                }
            else:
                return {
                    "type": "DROP_TRIGGER",
                    "success": False,
                    "message": f"触发器 {ast.trigger_name} 不存在"
                }
                
        except Exception as e:
            return {
                "type": "DROP_TRIGGER",
                "success": False,
                "message": f"删除触发器失败: {str(e)}"
            }

    # 在 executor.py 文件中，找到并替换此函数
    def _execute_triggers(self, table_name: str, event: str, timing: str, new_data: dict = None, old_data: dict = None) -> List[Dict[str, Any]]:
        """执行指定事件和时机的触发器"""
        triggers = self.catalog.get_triggers_for_event(table_name, event, timing)
        results = []

        for trigger in triggers:
            trigger_key = f"{trigger['name']}_{table_name}_{event}_{timing}"

            # 检测触发器递归
            if trigger_key in self.txn._trigger_stack:
                results.append({
                    "trigger_name": trigger['name'],
                    "success": False,
                    "message": f"触发器递归检测: {trigger['name']} 已在执行栈中"
                })
                continue
            # 将触发器添加到执行栈
            self.txn._trigger_stack.append(trigger_key)

            try:
                trigger_sql = trigger['statement']
                # 替换 NEW.column（用正则，防止遗漏/大小写/空格等问题）
                if new_data:
                    for col, val in new_data.items():
                        if val is None:
                            sql_val = "NULL"
                        elif isinstance(val, str):
                            sql_val = f"'{str(val).replace(chr(39), chr(39)+chr(39))}'"
                        else:
                            sql_val = str(val)
                        # \bNEW\s*\.\s*col\b 保证只替换完整单词（允许空格）
                        trigger_sql = re.sub(rf'\bNEW\s*\.\s*{re.escape(col)}\b', sql_val, trigger_sql, flags=re.IGNORECASE)
                if old_data:
                    for col, val in old_data.items():
                        if val is None:
                            sql_val = "NULL"
                        elif isinstance(val, str):
                            sql_val = f"'{str(val).replace(chr(39), chr(39)+chr(39))}'"
                        else:
                            sql_val = str(val)
                        trigger_sql = re.sub(rf'\bOLD\s*\.\s*{re.escape(col)}\b', sql_val, trigger_sql, flags=re.IGNORECASE)
                
                # 使用被替换后的SQL语句进行解析和执行
                if not trigger_sql.endswith(';'):
                    trigger_sql += ';'


                from sql.lexer import SQLLexer
                from sql.parser import SQLParser
                lexer = SQLLexer(trigger_sql)
                tokens = lexer.tokenize()
                parser = SQLParser(tokens)
                trigger_ast = parser.parse()

                # 递归调用主执行器
                result = self.execute(trigger_ast)
                
                results.append({
                    "trigger_name": trigger['name'],
                    "success": result.get("success", False),
                    "message": result.get("message", "")
                })

                if not result.get("success", False):
                    # 如果一个触发器失败，立即返回，中断主操作
                    raise Exception(f"触发器 {trigger['name']} 执行失败: {result.get('message', '未知错误')}")

            except Exception as e:
                # 捕获异常并返回失败结果
                failure_result = {
                    "trigger_name": trigger['name'],
                    "success": False,
                    "message": f"触发器执行异常: {str(e)}"
                }
                results.append(failure_result)
                # 将异常向上抛出，以便主操作可以捕获它并失败
                raise e
            finally:
                # 无论成功失败，都要从栈中移除触发器
                if trigger_key in self.txn._trigger_stack:
                    self.txn._trigger_stack.remove(trigger_key)
        
        return results
    
    def _execute_alter_table(self, stmt):
        """执行ALTER TABLE ADD/DROP COLUMN"""
        if stmt.action == 'ADD':
            # 需要将dict转为ColumnDefinition
            from catalog import ColumnDefinition, DataType
            col_def = stmt.column_def
            data_type_map = {
                "INTEGER": DataType.INTEGER,
                "VARCHAR": DataType.VARCHAR,
                "FLOAT": DataType.FLOAT,
                "BOOLEAN": DataType.BOOLEAN,
                "CHAR": DataType.CHAR,
                "DECIMAL": DataType.DECIMAL,
                "DATE": DataType.DATE,
                "TIME": DataType.TIME,
                "DATETIME": DataType.DATETIME,
                "BIGINT": DataType.BIGINT,
                "TINYINT": DataType.TINYINT,
                "TEXT": DataType.TEXT,
            }
            data_type = data_type_map.get(col_def["type"])
            column = ColumnDefinition(
                name=col_def["name"],
                data_type=data_type,
                max_length=col_def["length"],
                nullable=True if "NULL" in col_def.get("constraints", []) else False,
                primary_key="PRIMARY KEY" in col_def.get("constraints", []),
                unique="UNIQUE" in col_def.get("constraints", []),
                default=col_def.get("default"),
                check=col_def.get("check"),
                foreign_key=col_def.get("foreign_key"),
            )
            self.catalog.add_column(stmt.table_name, column)
            return {"type": "ALTER_TABLE", "success": True, "message": f"表 {stmt.table_name} 添加列 {column.name} 成功"}
        elif stmt.action == 'DROP':
            self.catalog.drop_column(stmt.table_name, stmt.column_name)
            return {"type": "ALTER_TABLE", "success": True, "message": f"表 {stmt.table_name} 删除列 {stmt.column_name} 成功"}
        else:
            return {"type": "ALTER_TABLE", "success": False, "message": f"不支持的ALTER操作: {stmt.action}"}

    def open_cursor(self, sql: str):
        """打开游标，返回游标ID。只支持SELECT"""
        from sql.lexer import SQLLexer
        from sql.parser import SQLParser
        lexer = SQLLexer(sql)
        tokens = lexer.tokenize()
        parser = SQLParser(tokens)
        ast = parser.parse()
        if not hasattr(ast, 'columns'):
            raise ValueError("仅支持SELECT语句游标")
        result = self._execute_select(ast)
        rows = result.get('data', [])
        cursor_id = SQLExecutor._next_cursor_id
        SQLExecutor._next_cursor_id += 1
        SQLExecutor._cursors[cursor_id] = {'rows': rows, 'pos': 0}
        return cursor_id

    def fetch_cursor(self, cursor_id: int, n: int = 10):
        """从游标中取n行，返回数据和是否结束。"""
        cursor = SQLExecutor._cursors.get(cursor_id)
        if not cursor:
            raise ValueError(f"无效的游标ID: {cursor_id}")
        rows = cursor['rows']
        pos = cursor['pos']
        batch = rows[pos:pos+n]
        cursor['pos'] += len(batch)
        done = cursor['pos'] >= len(rows)
        return {'rows': batch, 'done': done}

    def close_cursor(self, cursor_id: int):
        """关闭游标，释放资源。"""
        if cursor_id in SQLExecutor._cursors:
            del SQLExecutor._cursors[cursor_id]
            return True
        return False<|MERGE_RESOLUTION|>--- conflicted
+++ resolved
@@ -8,11 +8,8 @@
 from catalog import DataType, ColumnDefinition, SystemCatalog
 from table import TableManager
 from .ast_nodes import *
-<<<<<<< HEAD
 import re
-=======
 from .transaction_state import global_txn_manager
->>>>>>> e4b6e56e
 
 
 class TableLockManager:
@@ -674,11 +671,7 @@
                             all(record.data.get(col) == key for col, key in zip(index.columns, index_keys))
                             for record in all_records
                         )
-<<<<<<< HEAD
                         print(f"[DEBUG] 扫描表唯一性检测: existing={existing}")
-=======
-
->>>>>>> e4b6e56e
                     if existing:
                         constraint_columns = ", ".join(index.columns)
                         print(f"[DEBUG] 唯一约束冲突: 列 '{constraint_columns}' 的值 '{index_keys}' 已存在")
@@ -739,7 +732,6 @@
                 page_id, ridx = None, None
                 record_id = None
             else:
-<<<<<<< HEAD
                 # 直接用insert_record返回(page_id, ridx)
                 result = self.table_manager.insert_record(stmt.table_name, record_data)
                 if isinstance(result, tuple) and len(result) == 2:
@@ -766,28 +758,6 @@
                                 print(f"[DEBUG] 兼容索引写入: index={index_name}, key={key}, record_id={record_id}")
                                 btree.insert(key, record_id)
 
-            # 若在事务中，记录补偿删除的 Undo
-            if self.txn.in_txn():
-                if page_id is not None and ridx is not None:
-                    self._push_undo({
-                        "type": "INSERT",
-                        "table": stmt.table_name,
-                        "page_id": page_id,
-                        "index": ridx,
-                    })
-=======
-                # 非事务上下文，直接插入到表
-                if hasattr(self.table_manager, 'insert_record_with_location'):
-                    loc = self.table_manager.insert_record_with_location(stmt.table_name, record_data)
-                    if not loc:
-                        raise ValueError("插入记录失败")
-                    page_id, ridx = loc
-                    record_id = (page_id, ridx)
-                else:
-                    # 获取插入前的记录数，作为新记录的ID
-                    all_records = self.table_manager.scan_table(stmt.table_name)
-                    record_id = len(all_records)  # 新记录的ID
-
                     # 插入记录到表中
                     self.table_manager.insert_record(stmt.table_name, record_data)
                     page_id, ridx = None, None
@@ -816,7 +786,6 @@
                             "page_id": page_id,
                             "index": ridx,
                         })
->>>>>>> e4b6e56e
 
             inserted_count += 1
 
@@ -1742,13 +1711,6 @@
         # 需要一个可修改的列表来迭代，因为我们可能在循环中删除
         records_to_process = list(self.table_manager.scan_table_with_locations(stmt.table_name))
 
-<<<<<<< HEAD
-        for page_id, idx, rec in records_to_process:
-            if stmt.where_clause is None or self._evaluate_condition(stmt.where_clause, rec.data):
-                old_data = dict(rec.data)
-                new_data = old_data.copy()
-                new_data.update(updates)
-=======
         # 如果支持位置更新
         if hasattr(self.table_manager, 'scan_table_with_locations') and hasattr(self.table_manager, 'update_at'):
             for page_id, idx, rec in self.table_manager.scan_table_with_locations(stmt.table_name):
@@ -1784,10 +1746,6 @@
             condition_func = None
             if stmt.where_clause:
                 condition_func = lambda record_data: self._evaluate_condition(stmt.where_clause, record_data)
-
-            if hasattr(self.table_manager, 'update_records'):
-                updated = self.table_manager.update_records(stmt.table_name, updates, condition_func)
->>>>>>> e4b6e56e
 
                 # 关键修复：传递 old_data 和 new_data
                 try:
