--- conflicted
+++ resolved
@@ -400,65 +400,6 @@
             "message": f"表 {stmt.table_name} 创建成功",
         }
 
-<<<<<<< HEAD
-    def _execute_select(self, stmt: SelectStatement) -> Dict[str, Any]:
-        """执行SELECT - 基于隔离级别的可见性 + 当前事务缓冲数据"""
-        schema = self.catalog.get_table_schema(stmt.from_table)
-        if not schema:
-            raise ValueError(f"表 {stmt.from_table} 不存在")
-
-        # SERIALIZABLE: 申请读锁
-        self._maybe_lock_shared(stmt.from_table)
-
-        # 读取基线集合：取决于隔离级别
-        base_records: List[Record] = []
-        level = self.txn.isolation_level()
-        in_txn_ctx = self.txn.in_txn() and not self.txn.autocommit()
-
-        # REPEATABLE READ / SERIALIZABLE: 第一次读时拍快照
-        if in_txn_ctx and level in ("REPEATABLE READ", "SERIALIZABLE"):
-            snap = self.txn.get_rr_snapshot_for_table(stmt.from_table)
-            if snap is None:
-                committed_rows = self.table_manager.scan_table(stmt.from_table)
-                snapshot_rows = [dict(r.data) for r in committed_rows]
-                self.txn.set_rr_snapshot_for_table(stmt.from_table, snapshot_rows)
-                snap = snapshot_rows
-            # 基线用快照
-            base_dict_rows = snap
-            base_records = [Record(dict(row)) for row in base_dict_rows]
-        else:
-            # READ COMMITTED / READ UNCOMMITTED: 每次读最新已提交
-            committed_rows = self.table_manager.scan_table(stmt.from_table)
-            base_records = committed_rows
-
-        # READ UNCOMMITTED: 本实现仅在单进程多会话下有意义；暂与 READ COMMITTED 一致
-
-        # WHERE 过滤
-        filtered_records: List[Record] = []
-        for record in base_records:
-            if stmt.where_clause is None or self._evaluate_condition(
-                stmt.where_clause, record.data
-            ):
-                filtered_records.append(record)
-
-        # 当前事务缓冲数据（仅当前会话可见）
-        extra_rows: List[Record] = []
-        if in_txn_ctx:
-            txn_id = self.txn.current_txn_id()
-            for item in self._pending_inserts.get(txn_id, []):
-                if item["table"] == stmt.from_table:
-                    row = item["data"]
-                    if stmt.where_clause is None or self._evaluate_condition(
-                        stmt.where_clause, row
-                    ):
-                        extra_rows.append(Record(dict(row)))
-
-        # 选择列
-        result_records = []
-        for record in filtered_records + extra_rows:
-            if stmt.columns == ["*"]:
-                result_records.append(dict(record.data))
-=======
     def _execute_insert(self, stmt: InsertStatement) -> Dict[str, Any]:
         """执行INSERT - 修复版，正确处理记录ID"""
         schema = self.catalog.get_table_schema(stmt.table_name)
@@ -550,7 +491,6 @@
                         if self._evaluate_condition(from_table.on, merged):
                             result.append(type(lrow)(merged))
                 return result, f"({left_name} {from_table.join_type} JOIN {right_name})"
->>>>>>> 05fc7529
             else:
                 raise ValueError("未知的from_table类型")
 
@@ -641,6 +581,77 @@
                             else:
                                 raise ValueError(f"列 {col} 不存在")
                     result_records.append(selected_data)
+        """执行SELECT - 基于隔离级别的可见性 + 当前事务缓冲数据"""
+        schema = self.catalog.get_table_schema(stmt.from_table)
+        if not schema:
+            raise ValueError(f"表 {stmt.from_table} 不存在")
+
+        # SERIALIZABLE: 申请读锁
+        self._maybe_lock_shared(stmt.from_table)
+
+        # 读取基线集合：取决于隔离级别
+        base_records: List[Record] = []
+        level = self.txn.isolation_level()
+        in_txn_ctx = self.txn.in_txn() and not self.txn.autocommit()
+
+        # REPEATABLE READ / SERIALIZABLE: 第一次读时拍快照
+        if in_txn_ctx and level in ("REPEATABLE READ", "SERIALIZABLE"):
+            snap = self.txn.get_rr_snapshot_for_table(stmt.from_table)
+            if snap is None:
+                committed_rows = self.table_manager.scan_table(stmt.from_table)
+                snapshot_rows = [dict(r.data) for r in committed_rows]
+                self.txn.set_rr_snapshot_for_table(stmt.from_table, snapshot_rows)
+                snap = snapshot_rows
+            # 基线用快照
+            base_dict_rows = snap
+            base_records = [Record(dict(row)) for row in base_dict_rows]
+        else:
+            # READ COMMITTED / READ UNCOMMITTED: 每次读最新已提交
+            committed_rows = self.table_manager.scan_table(stmt.from_table)
+            base_records = committed_rows
+
+        # READ UNCOMMITTED: 本实现仅在单进程多会话下有意义；暂与 READ COMMITTED 一致
+
+        # WHERE 过滤
+        filtered_records: List[Record] = []
+        for record in base_records:
+            if stmt.where_clause is None or self._evaluate_condition(
+                stmt.where_clause, record.data
+            ):
+                filtered_records.append(record)
+
+        # 当前事务缓冲数据（仅当前会话可见）
+        extra_rows: List[Record] = []
+        if in_txn_ctx:
+            txn_id = self.txn.current_txn_id()
+            for item in self._pending_inserts.get(txn_id, []):
+                if item["table"] == stmt.from_table:
+                    row = item["data"]
+                    if stmt.where_clause is None or self._evaluate_condition(
+                        stmt.where_clause, row
+                    ):
+                        extra_rows.append(Record(dict(row)))
+
+        # 选择列
+        result_records = []
+        for record in filtered_records + extra_rows:
+            if stmt.columns == ["*"]:
+                result_records.append(dict(record.data))
+            else:
+                selected_data = {}
+                for col in stmt.columns:
+                    if isinstance(col, ColumnRef):
+                        col_name = col.column_name
+                        if col_name in record.data:
+                            selected_data[col_name] = record.data[col_name]
+                        else:
+                            raise ValueError(f"列 {col_name} 不存在")
+                    else:
+                        if col in record.data:
+                            selected_data[col] = record.data[col]
+                        else:
+                            raise ValueError(f"列 {col} 不存在")
+                result_records.append(selected_data)
 
         return {
             "type": "SELECT",
