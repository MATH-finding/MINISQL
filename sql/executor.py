--- conflicted
+++ resolved
@@ -315,9 +315,14 @@
 
             return result
         except Exception as e:
+            return {
+                "success": False,
+                "error": str(e),
+                "data": None,
+                "message": f"SQL执行失败: {str(e)}",
+            }
             # 统一异常返回结构，避免KeyError
-<<<<<<< HEAD
-            return {"success": False, "error": str(e), "data": [], "message": f"SQL执行失败: {str(e)}"}
+            
 
     # --- 新增：CHECK 评估（NULL 视为通过，不违反约束） ---
     def _evaluate_check(self, condition: Expression, record_data: Dict[str, Any]) -> bool:
@@ -332,13 +337,7 @@
         except Exception:
             # 任意异常都视为不违反（保守处理），避免插入失败
             return True
-=======
-            return {
-                "success": False,
-                "error": str(e),
-                "data": None,
-                "message": f"SQL执行失败: {str(e)}",
-            }
+            
 
     def _execute_create_user(self, stmt: CreateUserStatement) -> Dict[str, Any]:
         """执行CREATE USER"""
@@ -652,7 +651,6 @@
                     self.table_manager.delete_at(table, page_id, idx)
             else:
                 pass
->>>>>>> 1f93adf3
 
     def _execute_create_table(self, stmt: CreateTableStatement) -> Dict[str, Any]:
         """执行CREATE TABLE"""
@@ -702,10 +700,10 @@
                 max_length=col_def["length"],
                 nullable=nullable,
                 primary_key=primary_key,
-                unique=unique if hasattr(ColumnDefinition, 'unique') else False,
-                default=default if hasattr(ColumnDefinition, 'default') else None,
-                check=check if hasattr(ColumnDefinition, 'check') else None,
-                foreign_key=foreign_key if hasattr(ColumnDefinition, 'foreign_key') else None,
+                unique=unique,
+                default=default,
+                check=check,
+                foreign_key=foreign_key,
             )
             columns.append(column)
 
@@ -772,7 +770,6 @@
             "message": f"表 {stmt.table_name} 数据清空成功，共清除 {cleared_count} 行",
         }
 
-<<<<<<< HEAD
     def _execute_insert(self, stmt: InsertStatement) -> Dict[str, Any]:
         """执行INSERT - 统一唯一性索引校验，支持DEFAULT、CHECK、FOREIGN KEY"""
         schema = self.catalog.get_table_schema(stmt.table_name)
@@ -890,8 +887,6 @@
             "message": f"成功插入 {inserted_count} 行到表 {stmt.table_name}",
         }
 
-=======
->>>>>>> 1f93adf3
     # 合并后的 _execute_select 函数
     def _execute_select(self, stmt: SelectStatement) -> Dict[str, Any]:
         """执行SELECT - 扩展支持JOIN和聚合函数 + 事务隔离级别"""
@@ -963,7 +958,6 @@
         # WHERE过滤
         filtered_records = []
         for record in all_records:
-<<<<<<< HEAD
             context = record.data.copy()
             # 对于单表，去除所有表前缀（兼容视图嵌套）
             if isinstance(stmt.from_table, str):
@@ -971,12 +965,8 @@
             if stmt.where_clause is None or self._evaluate_condition(stmt.where_clause, context):
                 # 只保留过滤后的context，便于后续投影
                 record._filtered_context = context
-=======
-            if stmt.where_clause is None or self._evaluate_condition(stmt.where_clause, record.data):
->>>>>>> 1f93adf3
                 filtered_records.append(record)
 
-<<<<<<< HEAD
         # 如果存在 GROUP BY
         if getattr(stmt, 'group_by', None):
             # 构建分组
@@ -1186,106 +1176,6 @@
                                     raise ValueError(f"列 {col} 不存在")
                         result_records.append(selected_data)
         # print(f"[EXECUTOR DEBUG] _execute_select: rows_projected={len(result_records)}")
-=======
-        # 检查是否有聚合函数
-        has_aggregate = any(isinstance(col, AggregateFunction) for col in stmt.columns if hasattr(col, '__class__'))
-
-        if has_aggregate:
-            agg_result = {}
-            for col in stmt.columns:
-                if isinstance(col, AggregateFunction):
-                    func = col.func_name.upper()
-                    arg = col.arg
-                    if func == "COUNT":
-                        if arg == "*":
-                            agg_result["COUNT"] = len(filtered_records)
-                        elif isinstance(arg, ColumnRef):
-                            # 只统计非NULL
-                            agg_result["COUNT"] = sum(
-                                1 for r in filtered_records if self._evaluate_expression(arg, r.data) is not None)
-                        else:
-                            raise ValueError("COUNT参数不支持")
-                    elif func == "SUM":
-                        if isinstance(arg, ColumnRef):
-                            values = [self._evaluate_expression(arg, r.data) for r in filtered_records]
-                            agg_result["SUM"] = sum(v for v in values if v is not None)
-                        else:
-                            raise ValueError("SUM参数不支持")
-                    elif func == "AVG":
-                        if isinstance(arg, ColumnRef):
-                            values = [self._evaluate_expression(arg, r.data) for r in filtered_records if
-                                      self._evaluate_expression(arg, r.data) is not None]
-                            agg_result["AVG"] = sum(values) / len(values) if values else None
-                        else:
-                            raise ValueError("AVG参数不支持")
-                    elif func == "MIN":
-                        if isinstance(arg, ColumnRef):
-                            values = [self._evaluate_expression(arg, r.data) for r in filtered_records if
-                                      self._evaluate_expression(arg, r.data) is not None]
-                            agg_result["MIN"] = min(values) if values else None
-                        else:
-                            raise ValueError("MIN参数不支持")
-                    elif func == "MAX":
-                        if isinstance(arg, ColumnRef):
-                            values = [self._evaluate_expression(arg, r.data) for r in filtered_records if
-                                      self._evaluate_expression(arg, r.data) is not None]
-                            agg_result["MAX"] = max(values) if values else None
-                        else:
-                            raise ValueError("MAX参数不支持")
-                    else:
-                        raise ValueError(f"不支持的聚合函数: {func}")
-            result_records = [agg_result]
-        else:
-            # 选择列
-            result_records = []
-            for record in filtered_records:
-                if stmt.columns == ["*"]:
-                    # 返回所有表结构定义的字段
-                    if isinstance(from_name, str):
-                        schema = self.catalog.get_table_schema(from_name)
-                        if schema:
-                            row = {}
-                            for col in schema.columns:
-                                row[col.name] = record.data.get(col.name)
-                            result_records.append(row)
-                        else:
-                            result_records.append(dict(record.data))
-                    else:
-                        result_records.append(dict(record.data))
-                else:
-                    selected_data = {}
-                    for col in stmt.columns:
-                        if isinstance(col, ColumnRef):
-                            if col.table_name:
-                                key = f"{col.table_name}.{col.column_name}"
-                                if key in record.data:
-                                    selected_data[col.column_name] = record.data[key]
-                                else:
-                                    raise ValueError(f"列 {key} 不存在")
-                            else:
-                                matches = [k for k in record.data if
-                                           k.endswith(f".{col.column_name}") or k == col.column_name]
-                                if len(matches) == 1:
-                                    key = matches[0]
-                                elif len(matches) == 0:
-                                    raise ValueError(f"列 {col.column_name} 不存在")
-                                else:
-                                    raise ValueError(f"列 {col.column_name} 不明确，请加表前缀")
-                                if key in record.data:
-                                    selected_data[col.column_name] = record.data[key]
-                                else:
-                                    raise ValueError(f"列 {key} 不存在")
-                        elif isinstance(col, AggregateFunction):
-                            # 聚合函数在非聚合上下文不支持
-                            raise ValueError("聚合函数只能单独出现在SELECT列表中")
-                        else:
-                            col_name = str(col)
-                            if col_name in record.data:
-                                selected_data[col_name] = record.data[col_name]
-                            else:
-                                raise ValueError(f"列 {col_name} 不存在")
-                    result_records.append(selected_data)
->>>>>>> 1f93adf3
 
         # ORDER BY 排序
         if getattr(stmt, 'order_by', None):
@@ -1428,11 +1318,6 @@
 
     def _get_records_by_ids(self, table_name: str, record_ids: List[int]) -> List[Record]:
         """根据记录ID获取记录 - 修复版"""
-<<<<<<< HEAD
-        all_records = self.table_manager.scan_table(table_name)
-
-        result = []
-=======
         if hasattr(self.table_manager, 'scan_table_with_locations'):
             # 使用位置信息的版本
             rid_set = set(record_ids)
@@ -1454,7 +1339,6 @@
         """执行UPDATE with Undo支持"""
         # SERIALIZABLE: 写锁
         self._maybe_lock_exclusive(stmt.table_name)
->>>>>>> 1f93adf3
 
         schema = self.catalog.get_table_schema(stmt.table_name)
         if not schema:
