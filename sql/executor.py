--- conflicted
+++ resolved
@@ -167,8 +167,8 @@
             "message": f"成功插入 {inserted_count} 行到表 {stmt.table_name}",
         }
 
+   # 合并后的 _execute_select 函数
     def _execute_select(self, stmt: SelectStatement) -> Dict[str, Any]:
-<<<<<<< HEAD
         """执行SELECT - 扩展支持JOIN和聚合函数"""
         # 递归获取结果集
         def eval_from(from_table):
@@ -225,53 +225,6 @@
                         if isinstance(arg, ColumnRef):
                             values = [self._evaluate_expression(arg, r.data) for r in filtered_records]
                             agg_result["SUM"] = sum(v for v in values if v is not None)
-=======
-        """执行SELECT - 修复版，正确处理索引查询"""
-        schema = self.catalog.get_table_schema(stmt.from_table)
-        if not schema:
-            raise ValueError(f"表 {stmt.from_table} 不存在")
-
-        # 尝试使用索引优化查询
-        if self.index_manager and stmt.where_clause:
-            optimized_records = self._try_index_scan(stmt.from_table, stmt.where_clause)
-            if optimized_records is not None:
-                print(f"DEBUG: 使用索引扫描，找到 {len(optimized_records)} 条记录")
-                # 使用索引扫描的结果，不需要再次过滤WHERE条件
-                filtered_records = optimized_records
-            else:
-                print("DEBUG: 索引扫描失败，使用全表扫描")
-                all_records = self.table_manager.scan_table(stmt.from_table)
-                # 应用WHERE条件过滤
-                filtered_records = []
-                for record in all_records:
-                    if stmt.where_clause is None or self._evaluate_condition(
-                        stmt.where_clause, record.data
-                    ):
-                        filtered_records.append(record)
-        else:
-            # 全表扫描
-            all_records = self.table_manager.scan_table(stmt.from_table)
-            # 应用WHERE条件过滤
-            filtered_records = []
-            for record in all_records:
-                if stmt.where_clause is None or self._evaluate_condition(
-                    stmt.where_clause, record.data
-                ):
-                    filtered_records.append(record)
-
-        # 选择列
-        result_records = []
-        for record in filtered_records:
-            if stmt.columns == ["*"]:
-                result_records.append(dict(record.data))
-            else:
-                selected_data = {}
-                for col in stmt.columns:
-                    if isinstance(col, ColumnRef):
-                        col_name = col.column_name
-                        if col_name in record.data:
-                            selected_data[col_name] = record.data[col_name]
->>>>>>> c75b1d5f
                         else:
                             raise ValueError("SUM参数不支持")
                     elif func == "AVG":
