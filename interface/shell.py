"""
交互式SQL Shell
"""

import sys
from typing import Optional
from .database import SimpleDatabase
from .formatter import format_query_result, format_table_info, format_database_stats


class SQLShell:
    """SQL交互式Shell"""

    def __init__(self, database: SimpleDatabase):
        self.database = database
        self.running = True

    def start(self):
        """启动Shell"""
        print("=" * 60)
        print("🗄️  欢迎使用简化版数据库系统 SQL Shell")
        print("=" * 60)
        print("输入 'help' 查看帮助，输入 'quit' 或 'exit' 退出")
        print()

        while self.running:
            try:
                user_input = self._get_input()
                if user_input:
                    self._process_command(user_input)
            except KeyboardInterrupt:
                print("\n正在保存数据...")
                try:
                    self.database.flush_all()
                    print("💾 数据已保存，再见！")
                except Exception as e:
                    print(f"⚠️ 保存数据时出错: {e}")
                break
            except EOFError:
                print("\n正在保存数据...")
                try:
                    self.database.flush_all()
                    print("💾 数据已保存，再见！")
                except Exception as e:
                    print(f"⚠️ 保存数据时出错: {e}")
                break

    def _get_input(self) -> Optional[str]:
        """获取用户输入"""
        try:
            line = input("SQL> ").strip()

            # 处理多行输入
            if line and not line.endswith(";"):
                lines = [line]
                while True:
                    continuation = input("...> ").strip()
                    if not continuation:
                        break
                    lines.append(continuation)
                    if continuation.endswith(";"):
                        break
                line = " ".join(lines)

            return line
        except:
            return None

    def _process_command(self, command: str):
        """处理命令"""
        command = command.strip()

        if not command:
            return

        # 新增：显示所有视图
        if command.lower() in ("views", "show views"):
            views = self.database.list_views() if hasattr(self.database, "list_views") else []
            if not views:
                print("数据库中没有视图")
            else:
                print(f"数据库中的视图 ({len(views)} 个):")
                for view in views:
                    print(f"  👁️  {view}")
            return

        # 新增：显示视图定义
        if command.lower().startswith("describe view "):
            view_name = command.split()[2]
            if hasattr(self.database, "get_view_definition"):
                definition = self.database.get_view_definition(view_name)
                if definition:
                    print(f"视图 '{view_name}' 的定义: {definition}")
                else:
                    print(f"视图 '{view_name}' 不存在")
            else:
                print("当前数据库不支持视图定义查询")
            return

        # 新增：别名 - show view <name> （与 describe view 等价）
        if command.lower().startswith("show view "):
            parts = command.split()
            if len(parts) >= 3:
                alias = f"describe view {parts[2]}"
                self._process_command(alias)
                return

        # 新增：删除视图
        if command.lower().startswith("drop view "):
            view_name = command.split()[2]
            result = self.database.execute_sql(f"DROP VIEW {view_name}")
            format_query_result(result)
            return

        # 会话管理命令（以反斜杠开头）
        if command.startswith("\\session"):
            parts = command.split()
            if len(parts) == 1 or parts[1] == "list":
                sessions = self.database.list_sessions()
                print("Sessions:")
                for s in sessions:
                    star = "*" if s["current"] else " "
                    print(
                        f"  {star} [{s['id']}] sid={s['session_id']} autocommit={'1' if s['autocommit'] else '0'} in_txn={'1' if s['in_txn'] else '0'} iso={s['isolation']}"
                    )
                return
            elif parts[1] == "new":
                idx = self.database.new_session()
                print(f"新建会话: {idx}")
                return
            elif parts[1] == "use" and len(parts) >= 3:
                try:
                    idx = int(parts[2])
                    if self.database.use_session(idx):
                        print(f"切换到会话: {idx}")
                    else:
                        print("无效的会话编号")
                except ValueError:
                    print("请输入有效的会话编号")
                return
            else:
                print("用法: \\session [list|new|use <id>]")
                return

        # 内置命令
        if command.lower() in ("quit", "exit"):
            print("正在保存数据...")
            try:
                self.database.flush_all()
                print("💾 数据已保存，再见！")
            except Exception as e:
                print(f"⚠️ 保存数据时出错: {e}")
            self.running = False
            return

        if command.lower() in ("help", "?"):
            self._show_help()
            return

        # 新增：帮助子命令，不影响原有 help
        if command.lower() == "help sql":
            self._show_help_sql()
            return
        if command.lower() == "help views":
            self._show_help_views()
            return

        if command.lower() == "tables":
            self._show_tables()
            return

        if command.lower().startswith("describe ") or command.lower().startswith(
            "desc "
        ):
            table_name = command.split()[1]
            self._describe_table(table_name)
            return

        # show table_name 命令
        if command.lower().startswith("show "):
            parts = command.split()
            if len(parts) >= 2:
                table_name = parts[1]
                self._show_table_data(table_name)
                return

        if command.lower().startswith("indexes"):
            parts = command.split()
            table_name = parts[1] if len(parts) > 1 else None
            self._show_indexes(table_name)
            return

        if command.lower() == "stats":
            self._show_stats()
            return

        # 新增：视图与约束演示命令
        if command.lower() == "demo views":
            self._demo_views()
            return
        if command.lower() == "demo constraints":
            self._demo_constraints()
            return

        # 新增：日志相关命令
        if command.lower().startswith("log level "):
            level = command.split()[2] if len(command.split()) > 2 else ""
            self._set_log_level(level)
            return

        if command.lower() == "log stats":
            self._show_log_stats()
            return

        if command.lower() == "cache stats":
            self._show_cache_stats()
            return

        if command.lower() == "clear":
            print("\033[2J\033[H", end="")  # 清屏
            return

        # SQL命令
        if command.endswith(";"):
            command = command[:-1]  # 移除分号

        print()  # 空行
        result = self.database.execute_sql(command)
        format_query_result(result)
        # 新增：调试信息输出
        if "DEBUG" in result.get("message", "") or "debug" in result.get("message", "").lower():
            print("[调试信息]", result.get("message"))
        print()  # 空行

        # 对于修改数据的操作，事务中或 autocommit=0 时不强制保存（保持原逻辑）
        upper = command.upper()
        if upper.startswith(("CREATE", "INSERT", "UPDATE", "DELETE", "DROP")):
            try:
                exec_ref = getattr(self.database, "sql_executor", None)
                in_txn = exec_ref and exec_ref.txn.in_txn()
                autocommit = exec_ref and exec_ref.txn.autocommit()
            except Exception:
                in_txn = False
                autocommit = True
            if autocommit and not in_txn:
                self.database.flush_all()
        # 对于所有可能修改数据的操作，都强制保存（保留原逻辑）
        if any(
            command.upper().startswith(cmd)
            for cmd in ["CREATE", "INSERT", "UPDATE", "DELETE", "DROP", "TRUNCATE"]
        ):
            try:
                self.database.flush_all()
                print("💾 数据已保存")
            except Exception as e:
                print(f"⚠️ 保存数据时出错: {e}")

        print()  # 空行

    def _show_table_data(self, table_name: str):
        """显示表的所有数据"""
        try:
            result = self.database.execute_sql(f"SELECT * FROM {table_name}")
            if result.get("success"):
                print(f"表 '{table_name}' 的数据:")
                format_query_result(result)
            else:
                print(f"❌ 错误: {result.get('message', '未知错误')}")
        except Exception as e:
            print(f"❌ 查询表数据时出错: {e}")

    # 新增：SQL 帮助
    def _show_help_sql(self):
        print(
            """
            📋 SQL语句:
            CREATE TABLE table_name (col1 type, col2 type, ...)  - 创建表
            INSERT INTO table_name VALUES (val1, val2, ...)      - 插入数据
            SELECT columns FROM table_name [WHERE condition]     - 查询数据
            [JOIN ... ON ...]、聚合 COUNT/SUM/AVG/MIN/MAX        - 进阶查询
            UPDATE table_name SET col=val [WHERE ...]            - 更新数据
            DELETE FROM table_name [WHERE ...]                   - 删除数据
            CREATE INDEX idx ON table (column)                   - 创建索引
            CREATE UNIQUE INDEX idx ON table (column)            - 创建唯一索引
            DROP INDEX idx                                       - 删除索引
            CREATE VIEW v AS <select>                            - 创建视图
            DROP VIEW v                                          - 删除视图
            """
        )

    # 新增：视图命令帮助
    def _show_help_views(self):
        print(
            """
            👁️ 视图命令:
            views | show views           - 列出所有视图
            describe view <name>         - 查看视图定义
            show view <name>             - 别名，与上等价
            CREATE VIEW v AS <select>    - 创建视图
            DROP VIEW v                  - 删除视图
            示例:
            CREATE VIEW adult AS SELECT id, name FROM users WHERE age >= 18;
            CREATE VIEW alice AS SELECT * FROM adult WHERE name = 'Alice';
            SELECT * FROM alice;
            """
        )

    # 新增：演示 - 视图
    def _demo_views(self):
        print("\n=== DEMO: 视图与嵌套视图 ===")
        # 预清理：尽力删除视图并清空用户表（在不支持 DROP TABLE 的环境）
        preclean = [
            "DROP VIEW alice_only",
            "DROP VIEW adult_users",
            "DELETE FROM users",
        ]
         # 调试：列出当前表
        try:
            if hasattr(self.database, "list_tables"):
                tbls = self.database.list_tables() or []
                print(f"[DEMO DEBUG] 预清理前的表: {tbls}")
        except Exception as e:
            print(f"[DEMO DEBUG] 列表表失败: {e}")
        for sql in preclean:
            try:
                res0 = self.database.execute_sql(sql)
                print(f"SQL> {sql}")
                format_query_result(res0)
            except Exception as e:
                print(f"SQL> {sql}")
                print(f"    预期或可忽略错误: {e}")
        # 额外：若接口支持列表表名，则在存在 users 表时再尝试清空一次
        try:
            if hasattr(self.database, "list_tables"):
                tables = self.database.list_tables() or []
                if any(t.lower() == "users" for t in tables):
                    sql = "DELETE FROM users"
                    resx = self.database.execute_sql(sql)
                    print(f"SQL> {sql}")
                    format_query_result(resx)
                    
                    # 调试：再验计数
                    try:
                        chk2 = self.database.execute_sql("SELECT COUNT(*) FROM users")
                        print("SQL> SELECT COUNT(*) FROM users")
                        format_query_result(chk2)
                    except Exception as e:
                        print(f"[DEMO DEBUG] 二次计数失败(可忽略): {e}")

        except Exception as e:
            print("    预清理(users)检查失败，可忽略:", e)
        
        steps = [
            "DROP VIEW alice_only",
            "DROP VIEW adult_users",
            "DROP TABLE users",
            "CREATE TABLE users (id INTEGER PRIMARY KEY, name TEXT, age INTEGER)",
            "INSERT INTO users VALUES (1, 'Alice', 20)",
            "INSERT INTO users VALUES (2, 'Bob', 17)",
            "INSERT INTO users VALUES (3, 'Carol', 25)",
            "CREATE VIEW adult_users AS SELECT id, name FROM users WHERE age >= 18",
            "SELECT * FROM adult_users",
            "CREATE VIEW alice_only AS SELECT * FROM adult_users WHERE name = 'Alice'",
            "SELECT * FROM alice_only",
        ]
        for sql in steps:
            try:
                res = self.database.execute_sql(sql)
                print(f"SQL> {sql}")
                format_query_result(res)
                # 处理不抛异常但失败的情况：
                if not res.get("success", True):
                    upper_sql = sql.strip().upper()
                    # 不支持 DROP TABLE 时，尝试清空表数据
                    if upper_sql == "DROP TABLE USERS":
                        try:
                            alt = "DELETE FROM users"
                            res2 = self.database.execute_sql(alt)
                            print(f"SQL> {alt}")
                            format_query_result(res2)
                        except Exception as ee:
                            print(f"    无法清空表 users: {ee}")
                    # CREATE TABLE 已存在，则清空旧数据以便重复演示
                    if upper_sql.startswith("CREATE TABLE USERS"):
                        msg = res.get("message", "") or res.get("error", "")
                        if "已存在" in msg or "存在" in msg:
                            try:
                                alt = "DELETE FROM users"
                                res3 = self.database.execute_sql(alt)
                                print(f"SQL> {alt}")
                                format_query_result(res3)
                            except Exception as ee:
                                print(f"    无法清空表 users: {ee}")
            except Exception as e:
                print(f"SQL> {sql}")
                print(f"    预期或可忽略错误: {e}")
                # 兼容：不支持 DROP TABLE 时，尝试清空表数据
                if sql.strip().upper() == "DROP TABLE USERS":
                    try:
                        alt = "DELETE FROM users"
                        res2 = self.database.execute_sql(alt)
                        print(f"SQL> {alt}")
                        format_query_result(res2)
                    except Exception as ee:
                        print(f"    无法清空表 users: {ee}")
        # 清理
        for sql in ["DROP VIEW alice_only", "DROP VIEW adult_users", "DELETE FROM users", "DROP TABLE users"]:
            try:
                res = self.database.execute_sql(sql)
                print(f"SQL> {sql}")
                format_query_result(res)
            except Exception as e:
                print(f"SQL> {sql}")
                print(f"    预期或可忽略错误: {e}")
                if sql.strip().upper() == "DROP TABLE USERS":
                    try:
                        alt = "DELETE FROM users"
                        res2 = self.database.execute_sql(alt)
                        print(f"SQL> {alt}")
                        format_query_result(res2)
                    except Exception as ee:
                        print(f"    无法清空表 users: {ee}")
        print()

    # 新增：演示 - DEFAULT / CHECK / FOREIGN KEY
    def _demo_constraints(self):
        print("\n=== DEMO: DEFAULT / CHECK / FOREIGN KEY ===")
        # 清理可能存在的残留
        cleanup = [
            "DROP TABLE products_fk",
            "DROP TABLE categories",
            "DROP TABLE products",
            "DROP TABLE t1",
        ]
        for sql in cleanup:
            try:
                res = self.database.execute_sql(sql)
                print(f"SQL> {sql}")
                format_query_result(res)
            except Exception:
                pass
        # DEFAULT
        seq = [
            "CREATE TABLE t1 (id INTEGER PRIMARY KEY, name VARCHAR(20) DEFAULT 'unknown', age INTEGER DEFAULT 18)",
            "INSERT INTO t1 (id) VALUES (1)",
            "SELECT * FROM t1",
        ]
        for sql in seq:
            res = self.database.execute_sql(sql)
            print(f"SQL> {sql}")
            format_query_result(res)
        # CHECK
        seq2 = [
            "CREATE TABLE products (id INTEGER PRIMARY KEY, name TEXT, price REAL CHECK (price > 0), stock INTEGER CHECK (stock >= 0))",
            "INSERT INTO products VALUES (1, 'Apple', 1.5, 100)",
            "INSERT INTO products VALUES (2, 'Banana', 0.8, 0)",
        ]
        for sql in seq2:
            res = self.database.execute_sql(sql)
            print(f"SQL> {sql}")
            format_query_result(res)
        # 预期失败
        for sql in [
            "INSERT INTO products VALUES (3, 'Lemon', -1, 50)",
            "INSERT INTO products VALUES (4, 'Orange', 2.0, -10)",
        ]:
            try:
                res = self.database.execute_sql(sql)
                print(f"SQL> {sql}")
                if res.get("success"):
                    print("    ❌ 预期失败，但成功了")
                else:
                    print(f"    ✅ 预期失败: {res.get('message')}")
            except Exception as e:
                print(f"SQL> {sql}")
                print(f"    ✅ 抛出异常(符合预期): {e}")
        # FOREIGN KEY
        seq3 = [
            "CREATE TABLE categories (id INTEGER PRIMARY KEY, name TEXT NOT NULL UNIQUE)",
            "CREATE TABLE products_fk (id INTEGER PRIMARY KEY, name TEXT, category_id INTEGER, FOREIGN KEY (category_id) REFERENCES categories(id))",
            "INSERT INTO categories VALUES (10, 'Fruits')",
            "INSERT INTO categories VALUES (20, 'Vegetables')",
            "INSERT INTO products_fk VALUES (101, 'Apple', 10)",
            "INSERT INTO products_fk VALUES (102, 'Orphan Product', NULL)",
        ]
        for sql in seq3:
            res = self.database.execute_sql(sql)
            print(f"SQL> {sql}")
            format_query_result(res)
        # 预期失败：不存在的外键
        for sql in [
            "INSERT INTO products_fk VALUES (103, 'Cabbage', 99)",
            "UPDATE products_fk SET category_id = 88 WHERE id = 101",
        ]:
            try:
                res = self.database.execute_sql(sql)
                print(f"SQL> {sql}")
                if res.get("success"):
                    print("    ❌ 预期失败，但成功了")
                else:
                    print(f"    ✅ 预期失败: {res.get('message')}")
            except Exception as e:
                print(f"SQL> {sql}")
                print(f"    ✅ 抛出异常(符合预期): {e}")
        print()

    def _set_log_level(self, level: str):
        """设置日志级别"""
        if not level:
            print("请指定日志级别: DEBUG, INFO, WARNING, ERROR, CRITICAL")
            return

        result = self.database.set_log_level(level)
        if result.get("success"):
            print(f"✅ {result['message']}")
        else:
            print(f"❌ {result['message']}")

    def _show_log_stats(self):
        """显示日志统计信息"""
        try:
            log_stats = self.database.get_log_stats()
            print("📊 日志统计信息:")
            print(f"  日志文件: {log_stats['log_file']}")
            print(f"  当前日志级别: {log_stats['current_log_level']}")
            print(f"  缓存命中次数: {log_stats['cache_hits']}")
            print(f"  缓存未命中次数: {log_stats['cache_misses']}")
            print(f"  缓存命中率: {log_stats['hit_rate']:.2%}")
        except Exception as e:
            print(f"❌ 获取日志统计失败: {e}")

    def _show_cache_stats(self):
        """显示缓存详细统计"""
        try:
            cache_stats = self.database.buffer_manager.get_detailed_stats()
            print("🗂️ 缓存详细统计:")
            print(f"  缓存大小: {cache_stats['cache_size']} 页")
            print(f"  已缓存页面: {cache_stats['cached_pages']} 页")
            print(f"  空闲槽位: {cache_stats['free_slots']} 页")
            print(f"  固定页面: {cache_stats['pinned_pages']} 页")
            print(f"  脏页面: {cache_stats['dirty_pages']} 页")
            print(f"  缓存命中: {cache_stats['cache_hits']} 次")
            print(f"  缓存未命中: {cache_stats['cache_misses']} 次")
            print(f"  总请求: {cache_stats['total_requests']} 次")
            print(f"  命中率: {cache_stats['hit_rate']:.2%}")
        except Exception as e:
            print(f"❌ 获取缓存统计失败: {e}")

    def _show_help(self):
        """显示帮助信息"""
        print(
            """
<<<<<<< HEAD
        📚 MiniSQL 命令帮助

        📋 SQL语句:
        CREATE TABLE table_name (col1 type, col2 type, ...)  - 创建表
        INSERT INTO table_name VALUES (val1, val2, ...)      - 插入数据
        SELECT columns FROM table_name [WHERE condition]     - 查询数据
        UPDATE table_name SET col=val [WHERE ...]            - 更新数据
        DELETE FROM table_name [WHERE ...]                   - 删除数据
        BEGIN | START TRANSACTION                            - 开启事务
        COMMIT                                               - 提交事务
        ROLLBACK                                             - 回滚事务（当前未实现）
        SET AUTOCOMMIT = 0|1                                 - 设置自动提交
        SET SESSION TRANSACTION ISOLATION LEVEL ...          - 设置隔离级别
        TRUNCATE TABLE table_name                            - 快速清空表数据

        🧭 会话管理:
        \\session list                                      - 列出会话
        \\session new                                       - 新建会话
        \\session use <id>                                  - 切换会话
        UPDATE table_name SET col=value [WHERE condition]    - 更新数据
        DELETE FROM table_name [WHERE condition]             - 删除数据
        
        🔍 索引操作:
        CREATE INDEX index_name ON table_name (column)       - 创建索引
        CREATE UNIQUE INDEX idx_name ON table_name (column)  - 创建唯一索引
        DROP INDEX index_name                                - 删除索引
        
        📊 系统命令:
        tables                     - 列出所有表
        describe <table>           - 查看表结构 (可简写为 desc)
        show <table>               - 查看表数据内容 (等同于 SELECT * FROM table)
        indexes [table_name]       - 查看索引信息
        stats                      - 显示数据库统计信息
        
        📝 日志命令:
        log level <LEVEL>          - 设置日志级别 (DEBUG/INFO/WARNING/ERROR/CRITICAL)
        log stats                  - 显示日志统计信息
        cache stats                - 显示详细缓存统计信息
        
        🛠️ 其他命令:
        help, ?                    - 显示此帮助
        clear                      - 清屏
        quit, exit                 - 退出Shell
        
        💡 数据类型:
        INTEGER          整数
        VARCHAR(n)       字符串，最大长度n
        FLOAT            浮点数
        BOOLEAN          布尔值 (TRUE/FALSE)
        CHAR = "CHAR"         固定长度字符串
        DECIMAL = "DECIMAL"   精确小数
        DATE = "DATE"         日期类型
        TIME = "TIME"         时间类型
        DATETIME = "DATETIME" 日期时间类型
        BIGINT = "BIGINT"     64位整数
        TINYINT = "TINYINT"   8位整数
        TEXT = "TEXT"         长文本  

        🔒 约束:
        PRIMARY KEY      主键
        NOT NULL         非空
        NULL            允许为空
        DEFAULT         默认值（例如: name VARCHAR(20) DEFAULT 'unknown')
        CHECK           条件约束（例如: price REAL CHECK (price > 0)）
        FOREIGN KEY     外键（例如: FOREIGN KEY (cid) REFERENCES categories(id)）

        👁️ 视图相关:
        views | show views         - 列出所有视图
        describe view <name>       - 查看视图定义
        show view <name>           - 别名，与上等价
        提示: 输入 'help views' 查看视图命令说明；输入 'demo views' 可运行视图演示
        提示: 输入 'demo constraints' 可运行 DEFAULT/CHECK/FOREIGN KEY 演示

        💡 示例:
        CREATE TABLE users (id INTEGER PRIMARY KEY, name VARCHAR(50));
        INSERT INTO users VALUES (1, 'Alice'), (2, 'Bob');
        show users                           -- 查看表数据
        UPDATE users SET name = 'NewName' WHERE id = 1;
        DELETE FROM users WHERE id = 2;
        CREATE INDEX idx_user_id ON users (id);
        log level DEBUG                      -- 设置调试级别日志
        cache stats                          -- 查看缓存详情
=======
    📚 MiniSQL 命令帮助

    📋 SQL语句:
    CREATE TABLE table_name (col1 type, col2 type, ...)  - 创建表
    DROP TABLE table_name                                - 删除表（包括结构和数据）
    INSERT INTO table_name VALUES (val1, val2, ...)      - 插入数据
    SELECT columns FROM table_name [WHERE condition]     - 查询数据
    UPDATE table_name SET col=val [WHERE condition]      - 更新数据
    DELETE FROM table_name [WHERE condition]             - 删除数据
    TRUNCATE TABLE table_name                            - 快速清空表数据（保留结构）
    
    🔄 事务管理:
    BEGIN | START TRANSACTION                            - 开启事务
    COMMIT                                               - 提交事务
    ROLLBACK                                             - 回滚事务（当前未实现）
    SET AUTOCOMMIT = 0|1                                 - 设置自动提交
    SET SESSION TRANSACTION ISOLATION LEVEL ...          - 设置隔离级别

    🧭 会话管理:
    \\session list                                       - 列出会话
    \\session new                                        - 新建会话
    \\session use <id>                                   - 切换会话
    
    🔍 索引操作:
    CREATE INDEX index_name ON table_name (column)       - 创建索引
    CREATE UNIQUE INDEX idx_name ON table_name (column)  - 创建唯一索引
    DROP INDEX index_name                                - 删除索引
    
    📊 系统命令:
    tables                     - 列出所有表
    describe <table>           - 查看表结构 (可简写为 desc)
    show <table>               - 查看表数据内容 (等同于 SELECT * FROM table)
    indexes [table_name]       - 查看索引信息
    stats                      - 显示数据库统计信息
    
    📝 日志命令:
    log level <LEVEL>          - 设置日志级别 (DEBUG/INFO/WARNING/ERROR/CRITICAL)
    log stats                  - 显示日志统计信息
    cache stats                - 显示详细缓存统计信息
    
    🛠️ 其他命令:
    help, ?                    - 显示此帮助
    clear                      - 清屏
    quit, exit                 - 退出Shell
    
    💡 数据类型:
    INTEGER          整数
    VARCHAR(n)       字符串，最大长度n
    FLOAT            浮点数
    BOOLEAN          布尔值 (TRUE/FALSE)
    CHAR(n)          固定长度字符串
    DECIMAL(p,s)     精确小数
    DATE             日期类型
    TIME             时间类型
    DATETIME         日期时间类型
    BIGINT           64位整数
    TINYINT          8位整数
    TEXT             长文本  

    🔒 约束:
    PRIMARY KEY      主键
    NOT NULL         非空
    NULL             允许为空
    UNIQUE           唯一值
    DEFAULT value    默认值
    CHECK (condition) 检查约束
    FOREIGN KEY      外键

    ⚠️ DROP vs TRUNCATE 对比:
    DROP TABLE       - 完全删除表（结构+数据+索引），无法恢复
    TRUNCATE TABLE   - 快速清空数据，保留表结构和索引定义
    DELETE FROM      - 逐行删除数据，可加WHERE条件，相对较慢

    💡 示例:
    CREATE TABLE users (id INTEGER PRIMARY KEY, name VARCHAR(50) NOT NULL);
    INSERT INTO users VALUES (1, 'Alice'), (2, 'Bob');
    show users                           -- 查看表数据
    UPDATE users SET name = 'NewName' WHERE id = 1;
    DELETE FROM users WHERE id = 2;
    TRUNCATE TABLE users;                -- 清空所有数据但保留表结构
    DROP TABLE users;                    -- 完全删除表
    CREATE INDEX idx_user_id ON users (id);
    log level DEBUG                      -- 设置调试级别日志
    cache stats                          -- 查看缓存详情
>>>>>>> c67c90e8
        """
        )

    def _show_tables(self):
        """显示所有表"""
        tables = self.database.list_tables()
        if not tables:
            print("数据库中没有表")
        else:
            print(f"数据库中的表 ({len(tables)} 个):")
            for table in tables:
                print(f"  📋 {table}")

    def _describe_table(self, table_name: str):
        """显示表结构"""
        table_info = self.database.get_table_info(table_name)
        format_table_info(table_info)

    def _show_indexes(self, table_name: Optional[str] = None):
        """显示索引信息"""
        if table_name:
            indexes = self.database.list_indexes(table_name)
            print(f"表 '{table_name}' 的索引:")
            if indexes.get("success") and indexes.get("indexes"):
                for idx in indexes["indexes"]:
                    unique_flag = " (UNIQUE)" if idx.get("is_unique") else ""
                    print(
                        f"  🔍 {idx['index_name']} -> {idx['column_name']}{unique_flag}"
                    )
            else:
                print("  (无索引)")
        else:
            # 显示所有表的索引
            tables = self.database.list_tables()
            print("所有索引:")
            total_indexes = 0
            for table in tables:
                indexes = self.database.list_indexes(table)
                if indexes.get("success") and indexes.get("indexes"):
                    for idx in indexes["indexes"]:
                        unique_flag = " (UNIQUE)" if idx.get("is_unique") else ""
                        print(
                            f"  🔍 {idx['index_name']} -> {table}.{idx['column_name']}{unique_flag}"
                        )
                        total_indexes += 1
            if total_indexes == 0:
                print("  (无索引)")

    def _show_stats(self):
        """显示数据库统计信息"""
        stats = self.database.get_database_stats()
        format_database_stats(stats)


def interactive_sql_shell(database: SimpleDatabase):
    """启动交互式SQL Shell"""
    shell = SQLShell(database)
    shell.start()<|MERGE_RESOLUTION|>--- conflicted
+++ resolved
@@ -550,175 +550,99 @@
         """显示帮助信息"""
         print(
             """
-<<<<<<< HEAD
-        📚 MiniSQL 命令帮助
-
-        📋 SQL语句:
-        CREATE TABLE table_name (col1 type, col2 type, ...)  - 创建表
-        INSERT INTO table_name VALUES (val1, val2, ...)      - 插入数据
-        SELECT columns FROM table_name [WHERE condition]     - 查询数据
-        UPDATE table_name SET col=val [WHERE ...]            - 更新数据
-        DELETE FROM table_name [WHERE ...]                   - 删除数据
-        BEGIN | START TRANSACTION                            - 开启事务
-        COMMIT                                               - 提交事务
-        ROLLBACK                                             - 回滚事务（当前未实现）
-        SET AUTOCOMMIT = 0|1                                 - 设置自动提交
-        SET SESSION TRANSACTION ISOLATION LEVEL ...          - 设置隔离级别
-        TRUNCATE TABLE table_name                            - 快速清空表数据
-
-        🧭 会话管理:
-        \\session list                                      - 列出会话
-        \\session new                                       - 新建会话
-        \\session use <id>                                  - 切换会话
-        UPDATE table_name SET col=value [WHERE condition]    - 更新数据
-        DELETE FROM table_name [WHERE condition]             - 删除数据
-        
-        🔍 索引操作:
-        CREATE INDEX index_name ON table_name (column)       - 创建索引
-        CREATE UNIQUE INDEX idx_name ON table_name (column)  - 创建唯一索引
-        DROP INDEX index_name                                - 删除索引
-        
-        📊 系统命令:
-        tables                     - 列出所有表
-        describe <table>           - 查看表结构 (可简写为 desc)
-        show <table>               - 查看表数据内容 (等同于 SELECT * FROM table)
-        indexes [table_name]       - 查看索引信息
-        stats                      - 显示数据库统计信息
-        
-        📝 日志命令:
-        log level <LEVEL>          - 设置日志级别 (DEBUG/INFO/WARNING/ERROR/CRITICAL)
-        log stats                  - 显示日志统计信息
-        cache stats                - 显示详细缓存统计信息
-        
-        🛠️ 其他命令:
-        help, ?                    - 显示此帮助
-        clear                      - 清屏
-        quit, exit                 - 退出Shell
-        
-        💡 数据类型:
-        INTEGER          整数
-        VARCHAR(n)       字符串，最大长度n
-        FLOAT            浮点数
-        BOOLEAN          布尔值 (TRUE/FALSE)
-        CHAR = "CHAR"         固定长度字符串
-        DECIMAL = "DECIMAL"   精确小数
-        DATE = "DATE"         日期类型
-        TIME = "TIME"         时间类型
-        DATETIME = "DATETIME" 日期时间类型
-        BIGINT = "BIGINT"     64位整数
-        TINYINT = "TINYINT"   8位整数
-        TEXT = "TEXT"         长文本  
-
-        🔒 约束:
-        PRIMARY KEY      主键
-        NOT NULL         非空
-        NULL            允许为空
-        DEFAULT         默认值（例如: name VARCHAR(20) DEFAULT 'unknown')
-        CHECK           条件约束（例如: price REAL CHECK (price > 0)）
-        FOREIGN KEY     外键（例如: FOREIGN KEY (cid) REFERENCES categories(id)）
-
-        👁️ 视图相关:
-        views | show views         - 列出所有视图
-        describe view <name>       - 查看视图定义
-        show view <name>           - 别名，与上等价
-        提示: 输入 'help views' 查看视图命令说明；输入 'demo views' 可运行视图演示
-        提示: 输入 'demo constraints' 可运行 DEFAULT/CHECK/FOREIGN KEY 演示
-
-        💡 示例:
-        CREATE TABLE users (id INTEGER PRIMARY KEY, name VARCHAR(50));
-        INSERT INTO users VALUES (1, 'Alice'), (2, 'Bob');
-        show users                           -- 查看表数据
-        UPDATE users SET name = 'NewName' WHERE id = 1;
-        DELETE FROM users WHERE id = 2;
-        CREATE INDEX idx_user_id ON users (id);
-        log level DEBUG                      -- 设置调试级别日志
-        cache stats                          -- 查看缓存详情
-=======
-    📚 MiniSQL 命令帮助
-
-    📋 SQL语句:
-    CREATE TABLE table_name (col1 type, col2 type, ...)  - 创建表
-    DROP TABLE table_name                                - 删除表（包括结构和数据）
-    INSERT INTO table_name VALUES (val1, val2, ...)      - 插入数据
-    SELECT columns FROM table_name [WHERE condition]     - 查询数据
-    UPDATE table_name SET col=val [WHERE condition]      - 更新数据
-    DELETE FROM table_name [WHERE condition]             - 删除数据
-    TRUNCATE TABLE table_name                            - 快速清空表数据（保留结构）
-    
-    🔄 事务管理:
-    BEGIN | START TRANSACTION                            - 开启事务
-    COMMIT                                               - 提交事务
-    ROLLBACK                                             - 回滚事务（当前未实现）
-    SET AUTOCOMMIT = 0|1                                 - 设置自动提交
-    SET SESSION TRANSACTION ISOLATION LEVEL ...          - 设置隔离级别
-
-    🧭 会话管理:
-    \\session list                                       - 列出会话
-    \\session new                                        - 新建会话
-    \\session use <id>                                   - 切换会话
-    
-    🔍 索引操作:
-    CREATE INDEX index_name ON table_name (column)       - 创建索引
-    CREATE UNIQUE INDEX idx_name ON table_name (column)  - 创建唯一索引
-    DROP INDEX index_name                                - 删除索引
-    
-    📊 系统命令:
-    tables                     - 列出所有表
-    describe <table>           - 查看表结构 (可简写为 desc)
-    show <table>               - 查看表数据内容 (等同于 SELECT * FROM table)
-    indexes [table_name]       - 查看索引信息
-    stats                      - 显示数据库统计信息
-    
-    📝 日志命令:
-    log level <LEVEL>          - 设置日志级别 (DEBUG/INFO/WARNING/ERROR/CRITICAL)
-    log stats                  - 显示日志统计信息
-    cache stats                - 显示详细缓存统计信息
-    
-    🛠️ 其他命令:
-    help, ?                    - 显示此帮助
-    clear                      - 清屏
-    quit, exit                 - 退出Shell
-    
-    💡 数据类型:
-    INTEGER          整数
-    VARCHAR(n)       字符串，最大长度n
-    FLOAT            浮点数
-    BOOLEAN          布尔值 (TRUE/FALSE)
-    CHAR(n)          固定长度字符串
-    DECIMAL(p,s)     精确小数
-    DATE             日期类型
-    TIME             时间类型
-    DATETIME         日期时间类型
-    BIGINT           64位整数
-    TINYINT          8位整数
-    TEXT             长文本  
-
-    🔒 约束:
-    PRIMARY KEY      主键
-    NOT NULL         非空
-    NULL             允许为空
-    UNIQUE           唯一值
-    DEFAULT value    默认值
-    CHECK (condition) 检查约束
-    FOREIGN KEY      外键
-
-    ⚠️ DROP vs TRUNCATE 对比:
-    DROP TABLE       - 完全删除表（结构+数据+索引），无法恢复
-    TRUNCATE TABLE   - 快速清空数据，保留表结构和索引定义
-    DELETE FROM      - 逐行删除数据，可加WHERE条件，相对较慢
-
-    💡 示例:
-    CREATE TABLE users (id INTEGER PRIMARY KEY, name VARCHAR(50) NOT NULL);
-    INSERT INTO users VALUES (1, 'Alice'), (2, 'Bob');
-    show users                           -- 查看表数据
-    UPDATE users SET name = 'NewName' WHERE id = 1;
-    DELETE FROM users WHERE id = 2;
-    TRUNCATE TABLE users;                -- 清空所有数据但保留表结构
-    DROP TABLE users;                    -- 完全删除表
-    CREATE INDEX idx_user_id ON users (id);
-    log level DEBUG                      -- 设置调试级别日志
-    cache stats                          -- 查看缓存详情
->>>>>>> c67c90e8
+📚 MiniSQL 命令帮助
+
+📋 SQL语句:
+CREATE TABLE table_name (col1 type, col2 type, ...)  - 创建表
+DROP TABLE table_name                                - 删除表（包括结构和数据）
+INSERT INTO table_name VALUES (val1, val2, ...)      - 插入数据
+SELECT columns FROM table_name [WHERE condition]     - 查询数据
+UPDATE table_name SET col=val [WHERE condition]      - 更新数据
+DELETE FROM table_name [WHERE condition]             - 删除数据
+TRUNCATE TABLE table_name                            - 快速清空表数据（保留结构）
+
+🔄 事务管理:
+BEGIN | START TRANSACTION                            - 开启事务
+COMMIT                                               - 提交事务
+ROLLBACK                                             - 回滚事务（当前未实现）
+SET AUTOCOMMIT = 0|1                                 - 设置自动提交
+SET SESSION TRANSACTION ISOLATION LEVEL ...          - 设置隔离级别
+
+🧭 会话管理:
+\\session list                                       - 列出会话
+\\session new                                        - 新建会话
+\\session use <id>                                   - 切换会话
+
+🔍 索引操作:
+CREATE INDEX index_name ON table_name (column)       - 创建索引
+CREATE UNIQUE INDEX idx_name ON table_name (column)  - 创建唯一索引
+DROP INDEX index_name                                - 删除索引
+
+📊 系统命令:
+tables                     - 列出所有表
+describe <table>           - 查看表结构 (可简写为 desc)
+show <table>               - 查看表数据内容 (等同于 SELECT * FROM table)
+indexes [table_name]       - 查看索引信息
+stats                      - 显示数据库统计信息
+views | show views         - 列出所有视图
+describe view <name>       - 查看视图定义
+show view <name>           - 别名，与上等价
+
+📝 日志命令:
+log level <LEVEL>          - 设置日志级别 (DEBUG/INFO/WARNING/ERROR/CRITICAL)
+log stats                  - 显示日志统计信息
+cache stats                - 显示详细缓存统计信息
+
+🛠️ 其他命令:
+help, ?                    - 显示此帮助
+clear                      - 清屏
+quit, exit                 - 退出Shell
+
+💡 数据类型:
+INTEGER          整数
+VARCHAR(n)       字符串，最大长度n
+FLOAT            浮点数
+BOOLEAN          布尔值 (TRUE/FALSE)
+CHAR(n)          固定长度字符串
+DECIMAL(p,s)     精确小数
+DATE             日期类型
+TIME             时间类型
+DATETIME         日期时间类型
+BIGINT           64位整数
+TINYINT          8位整数
+TEXT             长文本
+
+🔒 约束:
+PRIMARY KEY      主键
+NOT NULL         非空
+NULL             允许为空
+UNIQUE           唯一值
+DEFAULT value    默认值
+CHECK (condition) 检查约束
+FOREIGN KEY      外键
+提示: 输入 'demo constraints' 可运行 DEFAULT/CHECK/FOREIGN KEY 演示
+
+⚠️ DROP vs TRUNCATE 对比:
+DROP TABLE       - 完全删除表（结构+数据+索引），无法恢复
+TRUNCATE TABLE   - 快速清空数据，保留表结构和索引定义
+DELETE FROM      - 逐行删除数据，可加WHERE条件，相对较慢
+
+👁️ 视图提示:
+提示: 输入 'help views' 查看视图命令说明；输入 'demo views' 可运行视图演示
+
+
+💡 示例:
+CREATE TABLE users (id INTEGER PRIMARY KEY, name VARCHAR(50) NOT NULL);
+INSERT INTO users VALUES (1, 'Alice'), (2, 'Bob');
+show users                           -- 查看表数据
+UPDATE users SET name = 'NewName' WHERE id = 1;
+DELETE FROM users WHERE id = 2;
+TRUNCATE TABLE users;                -- 清空所有数据但保留表结构
+DROP TABLE users;                    -- 完全删除表
+CREATE INDEX idx_user_id ON users (id);
+log level DEBUG                      -- 设置调试级别日志
+cache stats                          -- 查看缓存详情
+
         """
         )
 
